import Phaser from "phaser"
import React, { useEffect, useState } from "react"


export class KBVE extends Phaser.Scene {
  mainMenuButtonImage: Phaser.GameObjects.Image | undefined;
  mainMenuButtonText: Phaser.GameObjects.Text | undefined;
  constructor() {
    super('KBVE');
  }

<<<<<<< HEAD
  preload() {
=======
    preload() {

        // Presets

        // Main Background Image from Unsplash 

        //  this.load.image('mainBg', 'https://images.unsplash.com/photo-1446776811953-b23d57bd21aa?q=80&w=2672&auto=format&fit=crop&ixlib=rb-4.0.3&ixid=M3wxMjA3fDB8MHxwaG90by1wYWdlfHx8fGVufDB8fHx8fA%3D%3D'); // Ensure you have a correct path to your logo image
        
        // Music 
        this.load.audio('music', 'https://kbve.com/assets/img/fishchip/bg.ogg');
        this.load.audio('type', 'https://kbve.com/assets/img/fishchip/type.mp3');
        
        // Button Background -> Scroll 
        this.load.image('wave', 'https://kbve.com/assets/img/curved-images/wave.jpg');
        // Replacing Scroll with Wave
        this.load.image('scroll', 'https://kbve.com/assets/img/fishchip/scroll.webp');
          
        //  Credits Background
        this.load.image('creditsBg', 'https://cdn.discordapp.com/attachments/1213306326290010112/1213992501166350466/itchcover.png?ex=65f77d9f&is=65e5089f&hm=1118240df1bba0735961a514a40d5293e91710f95d3746a1e32f61b218d63a30&');
        
        this.load.image('logo', 'https://kbve.com/assets/img/letter_logo.png');

        // Space Port
                //  Cloud TileSet -> cloud_tileset.png
        // this.load.image("tiles", "https://kbve.com/assets/img/fishchip/desert_tileset_1.png");
        // this.load.tilemapTiledJSON(
        //             "cloud-city-map",
        //             "https://kbve.com/assets/img/fishchip/cloud_city.json",
        // );
        
        this.load.image("tiles", "/space_map.png");
        this.load.tilemapTiledJSON(
                    "space-map",
                    "/space_data.json",
        );
        
>>>>>>> d1ff57e4

    // Presets

    // Main Background Image from Unsplash

    //  this.load.image('mainBg', 'https://images.unsplash.com/photo-1446776811953-b23d57bd21aa?q=80&w=2672&auto=format&fit=crop&ixlib=rb-4.0.3&ixid=M3wxMjA3fDB8MHxwaG90by1wYWdlfHx8fGVufDB8fHx8fA%3D%3D'); // Ensure you have a correct path to your logo image

    // Music
    this.load.audio('music', '/space.ogg');
    this.load.audio('laser', '/laser.ogg');
    this.load.audio('thrust', '/thrust.ogg');
    this.load.audio('type', 'https://kbve.com/assets/img/fishchip/type.mp3');

    // Button Background -> Scroll
    this.load.image('wave', 'https://kbve.com/assets/img/curved-images/wave.jpg');
    // Replacing Scroll with Wave
    this.load.image('scroll', 'https://kbve.com/assets/img/fishchip/scroll.webp');

    //  Credits Background
    this.load.image('creditsBg', 'https://cdn.discordapp.com/attachments/1213306326290010112/1213992501166350466/itchcover.png?ex=65f77d9f&is=65e5089f&hm=1118240df1bba0735961a514a40d5293e91710f95d3746a1e32f61b218d63a30&');

    this.load.image('logo', 'https://kbve.com/assets/img/letter_logo.png');

    // Space Port
    //  Cloud TileSet -> cloud_tileset.png
    this.load.image("tiles", "https://kbve.com/assets/img/fishchip/desert_tileset_1.png");
    this.load.tilemapTiledJSON(
      "cloud-city-map",
      "https://kbve.com/assets/img/fishchip/cloud_city.json",
    );


  }

  create() {
    this.input.keyboard.on('keydown-SPACE', () => {
      this.scene.start('Asteroids');
    });

    // Menu Music -> Replace Key from 'music' to maybe 'menumusic' ?

    //! This has to be placed back in!
    // Commenting out music for now.
    if (!this.sound.get('music')?.isPlaying) {
      this.sound.add('music', { loop: true, volume: 0.1 }).play();
    }

    // Main Menu Background
    //this.add.image(480, 480, 'mainBg').setScale(0.1);

    // Main Menu Button [START]
    this.mainMenuButtonImage = this.add.image(480, 480, 'wave').setAlpha(0.9).setScale(0.9, 0.3).setInteractive({ useHandCursor: true });
    this.mainMenuButtonText = this.add.text(480, 480, 'Start Game', {
      fontFamily: 'Arial Black', fontSize: 50, color: '#ffffff', stroke: '#000000', strokeThickness: 6,
    }).setOrigin(0.5).setInteractive({ useHandCursor: true });
    this.mainMenuButtonText.on('pointerdown', () => {
      this.scene.start('Menu');
    }, this);

    // Main Menu Button [END]

    // Additional Button

  }
}<|MERGE_RESOLUTION|>--- conflicted
+++ resolved
@@ -9,9 +9,6 @@
     super('KBVE');
   }
 
-<<<<<<< HEAD
-  preload() {
-=======
     preload() {
 
         // Presets
@@ -48,7 +45,6 @@
                     "/space_data.json",
         );
         
->>>>>>> d1ff57e4
 
     // Presets
 
