-- ===================================================================
-- API TOKENS VAULT SYSTEM
-- Secure token storage using Supabase Vault with RLS protection
-- ===================================================================

<<<<<<< HEAD
BEGIN;
=======
-- 0. Ensure private schema exists
create schema if not exists private;
>>>>>>> 6be7e3de

-- 1. Core API Tokens Reference Table
-- This table holds references to vault secrets and provides auth mapping
create table if not exists private.api_tokens (
    id uuid primary key default gen_random_uuid(),
    user_id uuid not null references auth.users(id) on delete cascade,
    token_name text not null, -- user-facing label like "discord_bot" or "github_api"
    service text not null, -- service category like "discord", "github", "openai", etc
    vault_key text not null, -- actual vault path: "user/{user_id}/tokens/{service}/{token_name}"
    description text, -- optional description for the user
    is_active boolean default true, -- allow disabling tokens without deletion
    created_at timestamptz default now(),
    updated_at timestamptz default now(),
    
    -- Ensure unique token names per user per service
    constraint unique_user_service_token_name unique (user_id, service, token_name)
);

-- Indexing for performance
create index if not exists idx_api_tokens_user_id on private.api_tokens(user_id);
create index if not exists idx_api_tokens_service on private.api_tokens(service);
create index if not exists idx_api_tokens_active on private.api_tokens(is_active) where is_active = true;

-- Enable RLS and lock down access
alter table private.api_tokens enable row level security;

do $$ 
begin
    if not exists (
        select 1 from pg_policies 
        where schemaname = 'private' 
        and tablename = 'api_tokens' 
        and policyname = 'No access by default'
    ) then
        create policy "No access by default" on private.api_tokens for all using (false);
    end if;
end $$;

-- Revoke all default permissions
revoke all on private.api_tokens from anon, authenticated, public;
grant all on private.api_tokens to service_role;

-- ===================================================================
-- 2. INTERNAL FUNCTIONS (Service Role Only)
-- ===================================================================

-- Internal function to create/update API tokens
create or replace function private.set_api_token_internal(
    p_user_id uuid,
    p_token_name text,
    p_service text,
    p_token_value text,
    p_description text default null
)
returns uuid
language plpgsql
security definer
<<<<<<< HEAD
set search_path = ''
=======
set search_path = pg_catalog, private, vault
>>>>>>> 6be7e3de
as $$
declare
    v_vault_key text;
    v_secret_id uuid;
    v_token_id uuid;
    v_clean_token_name text;
    v_clean_service text;
begin
    -- Validate user exists
    if not exists (select 1 from auth.users where id = p_user_id) then
        raise exception 'Invalid user_id';
    end if;
    
    -- Validate and clean token_name (allow more flexibility than secrets)
    if p_token_name !~ '^[a-zA-Z0-9_-]{3,64}$' then
        raise exception 'Invalid token_name format. Only a-z, A-Z, 0-9, underscore, and dash (3-64 chars) allowed.';
    end if;
    v_clean_token_name := lower(trim(p_token_name));
    
    -- Validate and clean service name
    if p_service !~ '^[a-z0-9_]{2,32}$' then
        raise exception 'Invalid service format. Only lowercase a-z, 0-9, underscore (2-32 chars) allowed.';
    end if;
    v_clean_service := lower(trim(p_service));
    
    -- Build vault key path
    v_vault_key := format('user/%s/tokens/%s/%s', p_user_id, v_clean_service, v_clean_token_name);
    
    -- Create or update the secret in vault
    begin
        select vault.create_secret(
            p_token_value, 
            v_vault_key, 
            format('API Token: %s/%s for user %s', v_clean_service, v_clean_token_name, p_user_id)
        ) into v_secret_id;
    exception 
        when unique_violation then
            -- If vault key exists, update the secret
            update vault.secrets 
            set secret = p_token_value, updated_at = now() 
            where name = v_vault_key;
    end;
    
    -- Insert or update the token reference
    insert into private.api_tokens (
        user_id, 
        token_name, 
        service, 
        vault_key, 
        description,
        is_active
    ) values (
        p_user_id, 
        v_clean_token_name, 
        v_clean_service, 
        v_vault_key, 
        p_description,
        true
    )
    on conflict (user_id, service, token_name) 
    do update set
        vault_key = excluded.vault_key,
        description = excluded.description,
        is_active = true,
        updated_at = now()
    returning id into v_token_id;
    
    return v_token_id;
end;
$$;

-- Internal function to retrieve API tokens
create or replace function private.get_api_token_internal(
    p_user_id uuid,
    p_token_id uuid
)
returns text
language plpgsql
security definer
<<<<<<< HEAD
set search_path = ''
=======
set search_path = pg_catalog, private, vault
>>>>>>> 6be7e3de
as $$
declare
    v_vault_key text;
    v_token_value text;
begin
    -- Validate user and get vault key
    select vault_key into v_vault_key
    from private.api_tokens
    where id = p_token_id 
      and user_id = p_user_id 
      and is_active = true;
    
    if not found then
        raise exception 'Token not found or not accessible';
    end if;
    
    -- Get decrypted token from vault
    select decrypted_secret into v_token_value
    from vault.decrypted_secrets
    where name = v_vault_key;
    
    if v_token_value is null then
        raise exception 'Token value not found in vault';
    end if;
    
    return v_token_value;
end;
$$;

-- Internal function to delete API tokens
create or replace function private.delete_api_token_internal(
    p_user_id uuid,
    p_token_id uuid
)
returns void
language plpgsql
security definer
<<<<<<< HEAD
set search_path = ''
=======
set search_path = pg_catalog, private, vault
>>>>>>> 6be7e3de
as $$
declare
    v_vault_key text;
begin
    -- Get vault key and validate ownership
    select vault_key into v_vault_key
    from private.api_tokens
    where id = p_token_id and user_id = p_user_id;
    
    if not found then
        raise exception 'Token not found or not owned by user';
    end if;
    
    -- Delete from vault first
    delete from vault.secrets where name = v_vault_key;
    
    -- Delete the reference
    delete from private.api_tokens 
    where id = p_token_id and user_id = p_user_id;
end;
$$;

-- Secure the internal functions
revoke all on function private.set_api_token_internal(uuid, text, text, text, text) 
from public, anon, authenticated;
grant execute on function private.set_api_token_internal(uuid, text, text, text, text) 
to service_role;

revoke all on function private.get_api_token_internal(uuid, uuid) 
from public, anon, authenticated;
grant execute on function private.get_api_token_internal(uuid, uuid) 
to service_role;

revoke all on function private.delete_api_token_internal(uuid, uuid) 
from public, anon, authenticated;
grant execute on function private.delete_api_token_internal(uuid, uuid) 
to service_role;

-- ===================================================================
-- 3. PUBLIC PROXY FUNCTIONS (Authenticated Users)
-- ===================================================================

-- Public function to create/update API tokens
create or replace function public.set_api_token(
    p_token_name text,
    p_service text,
    p_token_value text,
    p_description text default null
)
returns uuid
language plpgsql
security definer
<<<<<<< HEAD
set search_path = ''
=======
set search_path = pg_catalog, public, private
>>>>>>> 6be7e3de
as $function$
declare
    v_user_id uuid := auth.uid();
    v_token_id uuid;
begin

    -- [TEMP] Disable this function if they are not service role.
    if auth.jwt() ->> 'role' != 'service_role' then
        raise exception 'API token creation is temporarily disabled. Please try again later.';
    end if;

    -- Authentication check
    if v_user_id is null then
        raise exception 'Not authenticated';
    end if;
    
    -- Input validation (duplicated for security)
    if p_token_name !~ '^[a-zA-Z0-9_-]{3,64}$' then
        raise exception 'Invalid token name format. Only a-z, A-Z, 0-9, underscore, and dash (3-64 chars) allowed.';
    end if;
    
    if p_service !~ '^[a-z0-9_]{2,32}$' then
        raise exception 'Invalid service format. Only lowercase a-z, 0-9, underscore (2-32 chars) allowed.';
    end if;
    
    if length(p_token_value) < 10 or length(p_token_value) > 1000 then
        raise exception 'Token value must be between 10 and 1000 characters';
    end if;
    
    if p_description is not null and length(p_description) > 500 then
        raise exception 'Description must be 500 characters or less';
    end if;
    
    -- Call internal function
    v_token_id := private.set_api_token_internal(
        v_user_id, 
        p_token_name, 
        p_service, 
        p_token_value, 
        p_description
    );
    
    return v_token_id;
end;
$function$;

-- Public function to retrieve API tokens (for service_role usage)
create or replace function public.get_api_token(
    p_token_id uuid
)
returns text
language plpgsql
security definer
<<<<<<< HEAD
set search_path = ''
=======
set search_path = pg_catalog, public, private
>>>>>>> 6be7e3de
as $function$
declare
    v_user_id uuid := auth.uid();
    v_token_value text;
begin
    -- Authentication check
    if v_user_id is null then
        raise exception 'Not authenticated';
    end if;
    
    -- Call internal function
    v_token_value := private.get_api_token_internal(v_user_id, p_token_id);
    
    return v_token_value;
end;
$function$;

-- Public function to list user's API tokens (metadata only, no secrets)
create or replace function public.list_api_tokens()
returns table (
    id uuid,
    token_name text,
    service text,
    description text,
    is_active boolean,
    created_at timestamptz,
    updated_at timestamptz
)
language sql
security definer
<<<<<<< HEAD
set search_path = ''
=======
set search_path = pg_catalog, public, private
>>>>>>> 6be7e3de
as $function$
    select 
        id,
        token_name,
        service,
        description,
        is_active,
        created_at,
        updated_at
    from private.api_tokens
    where user_id = auth.uid()
    order by service, token_name;
$function$;

-- Public function to delete API tokens
create or replace function public.delete_api_token(
    p_token_id uuid
)
returns void
language plpgsql
security definer
<<<<<<< HEAD
set search_path = ''
=======
set search_path = pg_catalog, public, private
>>>>>>> 6be7e3de
as $function$
declare
    v_user_id uuid := auth.uid();
begin
    -- Authentication check
    if v_user_id is null then
        raise exception 'Not authenticated';
    end if;
    
    -- Call internal function
    perform private.delete_api_token_internal(v_user_id, p_token_id);
end;
$function$;

-- Public function to toggle token active status
create or replace function public.toggle_api_token_status(
    p_token_id uuid,
    p_is_active boolean
)
returns void
language plpgsql
security definer
<<<<<<< HEAD
set search_path = ''
=======
set search_path = pg_catalog, public, private
>>>>>>> 6be7e3de
as $function$
declare
    v_user_id uuid := auth.uid();
begin
    -- Authentication check
    if v_user_id is null then
        raise exception 'Not authenticated';
    end if;
    
    -- Update token status
    update private.api_tokens
    set is_active = p_is_active,
        updated_at = now()
    where id = p_token_id 
      and user_id = v_user_id;
    
    if not found then
        raise exception 'Token not found or not owned by user';
    end if;
end;
$function$;

-- Secure the public functions
revoke all on function public.set_api_token(text, text, text, text) from public, anon;
grant execute on function public.set_api_token(text, text, text, text) to authenticated;

revoke all on function public.get_api_token(uuid) from public, anon;
grant execute on function public.get_api_token(uuid) to authenticated, service_role;

revoke all on function public.list_api_tokens() from public, anon;
grant execute on function public.list_api_tokens() to authenticated;

revoke all on function public.delete_api_token(uuid) from public, anon;
grant execute on function public.delete_api_token(uuid) to authenticated;

revoke all on function public.toggle_api_token_status(uuid, boolean) from public, anon;
grant execute on function public.toggle_api_token_status(uuid, boolean) to authenticated;

-- ===================================================================
-- 4. VERIFICATION QUERY
-- ===================================================================

-- Check that all tables and functions exist
WITH expected_tables(schema, name) AS (
    VALUES 
    ('private', 'api_tokens')
),
expected_functions(schema, name, arg_types) AS (
    VALUES 
    ('private', 'set_api_token_internal', ARRAY['uuid', 'text', 'text', 'text', 'text']),
    ('private', 'get_api_token_internal', ARRAY['uuid', 'uuid']),
    ('private', 'delete_api_token_internal', ARRAY['uuid', 'uuid']),
    ('public', 'set_api_token', ARRAY['text', 'text', 'text', 'text']),
    ('public', 'get_api_token', ARRAY['uuid']),
    ('public', 'list_api_tokens', ARRAY[]::text[]),
    ('public', 'delete_api_token', ARRAY['uuid']),
    ('public', 'toggle_api_token_status', ARRAY['uuid', 'boolean'])
),
normalized_functions AS (
    SELECT 
        n.nspname AS schema,
        p.proname AS name,
        p.oid,
        (
            SELECT array_agg(format_type(t.oid, NULL)::text ORDER BY a.ordinality)
            FROM unnest(p.proargtypes) WITH ORDINALITY AS a(oid, ordinality)
            JOIN pg_type t ON t.oid = a.oid
        ) AS normalized_args
    FROM pg_proc p
    JOIN pg_namespace n ON n.oid = p.pronamespace
)

-- Final verification results
SELECT 
    'table' AS type,
    et.schema || '.' || et.name AS identifier,
    CASE 
        WHEN pt.tablename IS NOT NULL THEN 'exists'
        ELSE 'missing'
    END AS status
FROM expected_tables et
LEFT JOIN pg_tables pt ON pt.schemaname = et.schema AND pt.tablename = et.name

UNION ALL

SELECT 
    'function' AS type,
    ef.schema || '.' || ef.name || '(' || array_to_string(ef.arg_types, ', ') || ')' AS identifier,
    CASE 
        WHEN nf.oid IS NOT NULL THEN 'exists'
        ELSE 'missing'
    END AS status
FROM expected_functions ef
LEFT JOIN normalized_functions nf ON ef.schema = nf.schema 
    AND ef.name = nf.name 
    AND coalesce(nf.normalized_args, ARRAY[]::text[]) = ef.arg_types

ORDER BY type, identifier;

COMMIT;<|MERGE_RESOLUTION|>--- conflicted
+++ resolved
@@ -3,12 +3,9 @@
 -- Secure token storage using Supabase Vault with RLS protection
 -- ===================================================================
 
-<<<<<<< HEAD
 BEGIN;
-=======
 -- 0. Ensure private schema exists
 create schema if not exists private;
->>>>>>> 6be7e3de
 
 -- 1. Core API Tokens Reference Table
 -- This table holds references to vault secrets and provides auth mapping
@@ -66,11 +63,7 @@
 returns uuid
 language plpgsql
 security definer
-<<<<<<< HEAD
-set search_path = ''
-=======
-set search_path = pg_catalog, private, vault
->>>>>>> 6be7e3de
+set search_path = ''
 as $$
 declare
     v_vault_key text;
@@ -150,11 +143,7 @@
 returns text
 language plpgsql
 security definer
-<<<<<<< HEAD
-set search_path = ''
-=======
-set search_path = pg_catalog, private, vault
->>>>>>> 6be7e3de
+set search_path = ''
 as $$
 declare
     v_vault_key text;
@@ -192,11 +181,7 @@
 returns void
 language plpgsql
 security definer
-<<<<<<< HEAD
-set search_path = ''
-=======
-set search_path = pg_catalog, private, vault
->>>>>>> 6be7e3de
+set search_path = ''
 as $$
 declare
     v_vault_key text;
@@ -249,11 +234,7 @@
 returns uuid
 language plpgsql
 security definer
-<<<<<<< HEAD
-set search_path = ''
-=======
-set search_path = pg_catalog, public, private
->>>>>>> 6be7e3de
+set search_path = ''
 as $function$
 declare
     v_user_id uuid := auth.uid();
@@ -307,11 +288,7 @@
 returns text
 language plpgsql
 security definer
-<<<<<<< HEAD
-set search_path = ''
-=======
-set search_path = pg_catalog, public, private
->>>>>>> 6be7e3de
+set search_path = ''
 as $function$
 declare
     v_user_id uuid := auth.uid();
@@ -342,11 +319,7 @@
 )
 language sql
 security definer
-<<<<<<< HEAD
-set search_path = ''
-=======
-set search_path = pg_catalog, public, private
->>>>>>> 6be7e3de
+set search_path = ''
 as $function$
     select 
         id,
@@ -368,11 +341,7 @@
 returns void
 language plpgsql
 security definer
-<<<<<<< HEAD
-set search_path = ''
-=======
-set search_path = pg_catalog, public, private
->>>>>>> 6be7e3de
+set search_path = ''
 as $function$
 declare
     v_user_id uuid := auth.uid();
@@ -395,11 +364,7 @@
 returns void
 language plpgsql
 security definer
-<<<<<<< HEAD
-set search_path = ''
-=======
-set search_path = pg_catalog, public, private
->>>>>>> 6be7e3de
+set search_path = ''
 as $function$
 declare
     v_user_id uuid := auth.uid();
