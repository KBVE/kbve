---
title: 'January: 02'
category: Daily
date: 2024-01-02
client: Self
unsplash: 1703511606233-9c7537658701
img: https://images.unsplash.com/photo-1703511606233-9c7537658701?crop=entropy&cs=srgb&fm=jpg&ixid=MnwzNjM5Nzd8MHwxfHJhbmRvbXx8fHx8fHx8fDE2ODE3NDg2ODY&ixlib=rb-4.0.3&q=85
description: Daily Log for January 2nd of each year!
tags:
    - daily
---

## Notes

SoksoaCode is joining the repo!! :DSSDSF

### 2024

-   12:32pm - Building the js-embeds for the Monorepo!
    The first step would be to plan the bundling software for the embedable widgets, which might be done through React or Svelte.
    I am going to double check if the vite plugin is up-to-date, by running:

    ```shell
        pnpm install -D @nx/vite
    ```

    then double check the plugin with:

    ```shell
        nx g @nx/vite:init
    ```

    There might be isssues that you run into, if so, run:

    ```shell
        pnpm nx reset
    ```

    Okay! As I am writing this, I decided to add reset into the kbve shell file, so that it would run the commands in a managed tmux session.

    ```shell
        ./kbve.sh -reset
    ```

    This would be the reset command that we can run everytime we update the NX monorepo.

-   1:04pm - Going to push through this minor update!
    I am still working out exactly how I would want to structure the js-embed applications, I could do them via folders within the `apps` but there might be a better way to handle this./
    Upon thinking it through, I believe we could start with a generic `js-embed-react` as an application and then add minor `sub-folders` within to help with the build.
    However that might end up being way too much abstraction for the given moment.`

-   5:40pm - Just wrapped up the first season of Patheon and it was an interesting story! I will not go too much into the review or spoliers, but I do recommend watching it.

-   5:44pm - Let me start the `js-embed-passport`, since we have installed the base requirements for it!
    To start the project, I am going to run an initializer within NX.

    ```shell
    nx g @nx/react:app js-embed-passport --bundler=vite
    ```

    The scope of this embedable passport would be to help handle some of the communication between our WASMs and javascript.
    Ah the command has been updated to include a flag for version Nx18, which we do not have but that means this commnand will become out dated later this year!
    So fair warning.

    To get the service of the development build, I had to run this command:

          ```shell
          nx run js-embed-passport:serve:development
          ```

    For the production build, the command will be like this:

          ```shell
          pnpm exec nx run js-embed-passport:build --configuration=production
          ```

    I decided to update the build configuration, by adding a quick rollupOptions to the build configuration.

    Inside of the `vite.config.ts`, I added these `rollupOptions` to the `build`:

    ```ts

        build: {
            outDir: '../../dist/apps/js-embed-passport',
            reportCompressedSize: true,
            commonjsOptions: {
                transformMixedEsModules: true,
            },
            rollupOptions: {
                output: {
                    // Change the output directory structure and naming
                    entryFileNames: `js-embed-passport.js`,
                    chunkFileNames: `[name].js`,
                    assetFileNames: `[name].[ext]`,
                },
            },
        },

    ```

    The `js-embed-passport.js` will be the final embedable javascript file that we will call for our purposes.

-   6:15pm - I pushed through the `dev` branch into the `main` branch, as I felt it would make sense to keep the js-embed-passport within the dev branch until it was ready.
    The next move would be to clean up the starter template and see what minor edits we can make!
    I should keep a future note to myself, after the branch builds the js-embed-passport, I want it to make a new pull request back to the repo with the final build.
    This is a bit weird at firet but the idea here would be that this would be the stepping stone towards having the monorepo build and repair itself.
    Starting small and working from there would make the most sense.

-   6:18pm - To avoid having major responsive issues, we could keep with the passport style and limit the size of the window that it generates but scale it up for larger screens.
    The core of the widget / library should still remain being tailwindcss, so that should help us with blending it amoungst other themes.
    I had to update the final production command with an additional flag, thus the new command will look like this:

          ```shell
              pnpm exec nx run js-embed-passport:build --configuration=production --emptyOutDir

          ```

    The additional command to empty out directory will make sure to clean up the /dist/ folder.

<<<<<<< HEAD
- 8:43pm - Removing the `koa` libraries from the packages and the the reverse proxy application.

- 10:07pm - I will postpone migrating the rust proxy because there are a couple errors in the local docker build.

## Quote

>  “Null” 
>  — <cite>Null</cite>

---

## Tasks

- [X] - Remove
=======
-   8:43pm - Removing the `koa` libraries from the packages.
>>>>>>> 7fabc608
<|MERGE_RESOLUTION|>--- conflicted
+++ resolved
@@ -117,7 +117,6 @@
 
     The additional command to empty out directory will make sure to clean up the /dist/ folder.
 
-<<<<<<< HEAD
 - 8:43pm - Removing the `koa` libraries from the packages and the the reverse proxy application.
 
 - 10:07pm - I will postpone migrating the rust proxy because there are a couple errors in the local docker build.
@@ -132,6 +131,5 @@
 ## Tasks
 
 - [X] - Remove
-=======
--   8:43pm - Removing the `koa` libraries from the packages.
->>>>>>> 7fabc608
+
+-   8:43pm - Removing the `koa` libraries from the packages.