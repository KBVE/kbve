---
title: EDM
description: |
  Electronic Dance Movement
sidebar:
  label: EDM
  order: 9000
unsplash: 1578946956849-3b335519f039
img: https://images.unsplash.com/photo-1578946956849-3b335519f039?fit=crop&w=1400&h=700&q=75
tags:
  - music
  - edm
yt-tracks:
  - cSPfeTwl8Kw
  - YRrYClM0ly4
  - AhCfxBULO4w
  - 0ZIyfw_M1Vc
  - FUdqnxUpaTk
  - ccz-kU20ExU
  - IQygUD54_ng
  - HH4TrLtfzMM
  - fAkmcZ3mshs
  - UFIoulOgprU
  - s8XIgR5OGJc
  - Yifz3X_i-F8
  - 2XG_0iV2B40
  - ZeaIvjoH1FY
  - EsGiBwK4Ycc
  - d6azy4Ep_Os
  - E7BZwEgTOIM
  - _y8p6uQDH4s
  - zgI2K5hydX8
  - W0W1c_qH9sQ
  - MqsMZi087bc
  - WinkoZiOYQc
  - pBru4MPtEik
  - bcDr5Nw0Kfg
  - xXnyoFYNlGw
  - f1O6BY49APw
  - 6lGV3l1WbLs
  - mDSm5dKnGnA
  - XqUZcHBsU5I
  - I2mK-Ql9r1Y
  - Sz_YPczxzZc
  - xarC5jAiO7w
  - HdzI-191xhU
  - wPqTCrm61-I
  - wuC1fHTnuJs
  - iLKoiq6Su-8
  - BEW_n1922vk
  - cwLRN5sdfnA
  - ypX5RiWRPIQ
  - 4KdH5MbsBtY
  - lfEl2SqpAYY
  - HQnC1UHBvWAn
<<<<<<< HEAD
  - RghJVF7ZSfQ
=======
  - IGrhyOtikQ0
  - 6MF1vV3Dksn
>>>>>>> cd42be27
yt-sets:
  - IenNFcc6p4U
  - OPAy-sQQ7xU
  - Lb3oGU78GcM
  - MN98FGYo_5c
  - YyHLl-EnOIU
---

import {
  Aside,
  Steps,
  Card,
  CardGrid,
  Code,
  FileTree,
} from '@astrojs/starlight/components';

import { Giscus, Adsense } from '@kbve/astropad';

## EDM


## TrackList

| Track Name                                                                   | YouTube Tag  | Play Track                                                           |
| ---------------------------------------------------------------------------- | ------------ | -------------------------------------------------------------------- |
<<<<<<< HEAD
| Porter Robinson - Sad Machine (Anamanaguchi Remix) | RghJVF7ZSfQ | [Play Track ID RghJVF7ZSfQ](https://kbve.com/music/?yt=RghJVF7ZSfQ) |
=======
| Porter Robinson - Something Comforting | IGrhyOtikQ0 | [Play Track ID IGrhyOtikQ0](https://kbve.com/music/?yt=IGrhyOtikQ0) |
| Porter Robinson - Sad Machine | 6MF1vV3Dksn | [Play Track ID 6MF1vV3Dksn](https://kbve.com/music/?yt=6MF1vV3Dksn) |
>>>>>>> cd42be27
| Porter Robinson & Madeon - Shelter | HQnC1UHBvWAn | [Play Track ID HQnC1UHBvWAn](https://kbve.com/music/?yt=HQnC1UHBvWAn) |
| Cyberpunk Edgerunners - I Really Want to Stay at Your House (KyotoJam Remix) | lfEl2SqpAYY | [Play Track ID lfEl2SqpAYY](https://kbve.com/music/?yt=lfEl2SqpAYY) |
| Cruise Control - AudioDax | 4KdH5MbsBtY | [Play Track ID 4KdH5MbsBtY](https://kbve.com/music/?yt=4KdH5MbsBtY) |
| Fred again.. - Billie (Loving Arms)                                          | XqUZcHBsU5I  | [Play Track ID XqUZcHBsU5I](https://kbve.com/music/?yt=XqUZcHBsU5I)  |
| Daughter - Medicine (Sound Remedy Remix)                                     | cSPfeTwl8Kw  | [Play Track ID cSPfeTwl8Kw](https://kbve.com/music/?yt=cSPfeTwl8Kw)  |
| Carousel - Let's Go Home (Sound Remedy Remix)                                | YRrYClM0ly4  | [Play Track ID YRrYClM0ly4](https://kbve.com/music/?yt=YRrYClM0ly4)  |
| Ellie Goulding - Hanging On (Sound Remedy Remix)                             | AhCfxBULO4w  | [Play Track ID AhCfxBULO4w](https://kbve.com/music/?yt=AhCfxBULO4w)  |
| KO KO - Float (Sound Remedy Remix)                                           | 0ZIyfw_M1Vc  | [Play Track ID 0ZIyfw_M1Vc](https://kbve.com/music/?yt=0ZIyfw_M1Vc)  |
| Last Lynx - Killing Switch (Sound Remedy Remix)                              | FUdqnxUpaTk  | [Play Track ID FUdqnxUpaTk](https://kbve.com/music/?yt=FUdqnxUpaTk)  |
| Wolf Alice - Leaving You (Sound Remedy Remix)                                | ccz-kU20ExU  | [Play Track ID ccz-kU20ExU](https://kbve.com/music/?yt=ccz-kU20ExU)  |
| Nirvana - All Apologies (Sound Remedy Remix)                                 | IQygUD54_ng  | [Play Track ID IQygUD54_ng](https://kbve.com/music/?yt=IQygUD54_ng)  |
| Red Hot Chili Peppers - Snow (Jondai Remix)                                  | HH4TrLtfzMM  | [Play Track ID HH4TrLtfzMM](https://kbve.com/music/?yt=HH4TrLtfzMM)  |
| Foster the People - Pumped Up Kicks (Lindo Habie Remix)                      | fAkmcZ3mshs  | [Play Track ID fAkmcZ3mshs](https://kbve.com/music/?yt=fAkmcZ3mshs)  |
| Red Hot Chili Peppers - Otherside (Gamper & Dadoni Remix)                    | UFIoulOgprU  | [Play Track ID UFIoulOgprU](https://kbve.com/music/?yt=UFIoulOgprU)  |
| The Chainsmokers - Don't Let Me Down (Illenium Remix)                        | s8XIgR5OGJc  | [Play Track ID s8XIgR5OGJc](https://kbve.com/music/?yt=s8XIgR5OGJc)  |
| Hippie Sabotage - Your Soul                                                  | abqU2YLFnJ8  | [Play Track ID abqU2YLFnJ8](https://kbve.com/music/?yt=abqU2YLFnJ8)  |
| M83 - Wait (Kygo Remix)                                                      | Yifz3X_i-F8  | [Play Track ID Yifz3X_i-F8](https://kbve.com/music/?yt=Yifz3X_i-F8)  |
| Foxes - Youth (Adventure Club Remix)                                         | 2XG_0iV2B40  | [Play Track ID 2XG_0iV2B40](https://kbve.com/music/?yt=2XG_0iV2B40)  |
| Flight Facilities - Crave You (Adventure Club Dubstep Remix) (feat. Giselle) | ZeaIvjoH1FY  | [Play Track ID ZeaIvjoH1FY](https://kbve.com/music/?yt=ZeaIvjoH1FY)  |
| Yuna - Lullabies (Adventure Club Remix)                                      | EsGiBwK4Ycc  | [Play Track ID EsGiBwK4Ycc](https://kbve.com/music/?yt=EsGiBwK4Ycc)  |
| Thrice - Broken Lungs (Adventure Club Dubstep Remix)                         | d6azy4Ep_Os  | [Play Track ID d6azy4Ep_Os](https://kbve.com/music/?yt=d6azy4Ep_Os)  |
| Łaszewo - F\*CK Your Sunshine (Adventure Club Remix)                         | MqsMZi087bc  | [Play Track ID MqsMZi087bc](https://kbve.com/music/?yt=MqsMZi087bc)  |
| Shangri-Las - Remember (Adventure Club Remix)                                | mDSm5dKnGnA  | [Play Track ID mDSm5dKnGnA](https://kbve.com/music/?yt=mDSm5dKnGnA)  |
| Adventure Club & Soar - Safe With Me (feat. Luma)                            | zgI2K5hydX8  | [Play Track ID zgI2K5hydX8](https://kbve.com/music/?yt=zgI2K5hydX8)  |
| Metric - Collect Call (Adventure Club Dubstep Remix)                         | kY-GOD1j5kw  | [Play Track ID kY-GOD1j5kw](https://kbve.com/music/?yt=kY-GOD1j5kw)  |
| Adventure Club - Do I See Color                                              | E7BZwEgTOIM  | [Play Track ID E7BZwEgTOIM](https://kbve.com/music/?yt=E7BZwEgTOIM)  |
| Adventure Club & Krewella - Rise & Fall                                      | \_y8p6uQDH4s | [Play Track ID \_y8p6uQDH4s](https://kbve.com/music/?yt=_y8p6uQDH4s) |
| Alexisonfire - To A Friend (Adventure Club Remix)                            | W0W1c_qH9sQ  | [Play Track ID W0W1c_qH9sQ](https://kbve.com/music/?yt=W0W1c_qH9sQ)  |
| Adventure Club ft. The Kite String Tangle - Wonder                           | WinkoZiOYQc  | [Play Track ID WinkoZiOYQc](https://kbve.com/music/?yt=WinkoZiOYQc)  |
| Max Elto - Shadow Of The Sun (Adventure Club Remix)                          | pBru4MPtEik  | [Play Track ID pBru4MPtEik](https://kbve.com/music/?yt=pBru4MPtEik)  |
| Adventure Club ft Kai - Need Your Heart (Cry Wolf's YOLO Remix)              | bcDr5Nw0Kfg  | [Play Track ID bcDr5Nw0Kfg](https://kbve.com/music/?yt=bcDr5Nw0Kfg)  |
| Adventure Club - Wait                                                        | xXnyoFYNlGw  | [Play Track ID xXnyoFYNlGw](https://kbve.com/music/?yt=xXnyoFYNlGw)  |
| Britney Spears - Till the World Ends (Adventure Club Dubstep Remix)          | f1O6BY49APw  | [Play Track ID f1O6BY49APw](https://kbve.com/music/?yt=f1O6BY49APw)  |
| Diana Vickers - Sunlight (Adventure Club Remix)                              | 6lGV3l1WbLs  | [Play Track ID 6lGV3l1WbLs](https://kbve.com/music/?yt=6lGV3l1WbLs)  |
| ODESZA - Kusanagi                                                            | I2mK-Ql9r1Y  | [Play Track ID I2mK-Ql9r1Y](https://kbve.com/music/?yt=I2mK-Ql9r1Y)  |
| ODESZA - loyal                                                               | Sz_YPczxzZc  | [Play Track ID Sz_YPczxzZc](https://kbve.com/music/?yt=Sz_YPczxzZc)  |
| ODESZA - A Moment Apart                                                      | xarC5jAiO7w  | [Play Track ID xarC5jAiO7w](https://kbve.com/music/?yt=xarC5jAiO7w)  |
| ODESZA - Say Me Name (feat. Zyra)                                            | HdzI-191xhU  | [Play Track ID HdzI-191xhU](https://kbve.com/music/?yt=HdzI-191xhU)  |
| ODESZA - It's Only (feat. Zyra)                                              | wPqTCrm61-I  | [Play Track ID wPqTCrm61-I](https://kbve.com/music/?yt=wPqTCrm61-I)  |
| ODESZA - Bloom                                                               | wuC1fHTnuJs  | [Play Track ID wuC1fHTnuJs](https://kbve.com/music/?yt=wuC1fHTnuJs)  |
| ODESZA - The Last Goodbye (feat. Bettye LaVette)                             | iLKoiq6Su-8  | [Play Track ID iLKoiq6Su-8](https://kbve.com/music/?yt=iLKoiq6Su-8)  |
| ODESZA - Across The Room (feat. Leon Bridges)                                | BEW_n1922vk  | [Play Track ID BEW_n1922vk](https://kbve.com/music/?yt=BEW_n1922vk)  |
| ODESZA - Sun Models (feat. Madelyn Grant)                                    | cwLRN5sdfnA  | [Play Track ID cwLRN5sdfnA](https://kbve.com/music/?yt=cwLRN5sdfnA)  |
| ODESZA - White Lies (feat. Jenni Potts)                                      | ypX5RiWRPIQ  | [Play Track ID ypX5RiWRPIQ](https://kbve.com/music/?yt=ypX5RiWRPIQ)  |

---

## SetList

| Set List                                  | YouTube Tag | Play Set                                                            |
| ----------------------------------------- | ----------- | ------------------------------------------------------------------- |
| Sound Remedy - Clonetronic Mix            | IenNFcc6p4U | [Play Set ID IenNFcc6p4U](https://kbve.com/music/?yt=IenNFcc6p4U) |
| Red Hot Chili Peppers - Playlist by Sunex | OPAy-sQQ7xU | [Play Set ID OPAy-sQQ7xU](https://kbve.com/music/?yt=OPAy-sQQ7xU) |
| ODESZA - NO.SLEEP Mix.13                  | Lb3oGU78GcM | [Play Set ID Lb3oGU78GcM](https://kbve.com/music/?yt=Lb3oGU78GcM) |
| ODESZA - In Return (Continuous Mix)       | MN98FGYo_5c | [Play Set ID MN98FGYo_5c](https://kbve.com/music/?yt=MN98FGYo_5c) |
| ODESZA & Yellow House - Flaws in Our Design - Full EP | YyHLl-EnOIU | [Play Set ID YyHLl-EnOIU](https://kbve.com/music/?yt=YyHLl-EnOIU) |

---

## ODSEZA

ODESZA, the enigmatic electronic duo from the Pacific Northwest, crafts a mesmerizing blend of sound that transcends the ordinary.
Formed in 2012 by Harrison Mills and Clayton Knight, known in the musical cosmos as Catacombkid and BeachesBeaches, the pair met amidst the academic pines of Western Washington University.

They quickly carved a niche with their unique concoction of chillwave, electropop, and indietronica, spinning auditory gold from a tapestry of lush melodies, pulsating beats, and eclectic samples.
Their albums, such as "Summer's Gone," "In Return," and "A Moment Apart," have not only gathered a legion of loyal followers but also critical laurels, painting them as artisans of the sonic world.
Known for their visually captivating live shows that blend music with art, ODESZA turns each performance into a vivid festival of lights and sounds, making every concert an unforgettable journey.<|MERGE_RESOLUTION|>--- conflicted
+++ resolved
@@ -53,12 +53,9 @@
   - 4KdH5MbsBtY
   - lfEl2SqpAYY
   - HQnC1UHBvWAn
-<<<<<<< HEAD
   - RghJVF7ZSfQ
-=======
   - IGrhyOtikQ0
   - 6MF1vV3Dksn
->>>>>>> cd42be27
 yt-sets:
   - IenNFcc6p4U
   - OPAy-sQQ7xU
@@ -85,12 +82,9 @@
 
 | Track Name                                                                   | YouTube Tag  | Play Track                                                           |
 | ---------------------------------------------------------------------------- | ------------ | -------------------------------------------------------------------- |
-<<<<<<< HEAD
 | Porter Robinson - Sad Machine (Anamanaguchi Remix) | RghJVF7ZSfQ | [Play Track ID RghJVF7ZSfQ](https://kbve.com/music/?yt=RghJVF7ZSfQ) |
-=======
 | Porter Robinson - Something Comforting | IGrhyOtikQ0 | [Play Track ID IGrhyOtikQ0](https://kbve.com/music/?yt=IGrhyOtikQ0) |
 | Porter Robinson - Sad Machine | 6MF1vV3Dksn | [Play Track ID 6MF1vV3Dksn](https://kbve.com/music/?yt=6MF1vV3Dksn) |
->>>>>>> cd42be27
 | Porter Robinson & Madeon - Shelter | HQnC1UHBvWAn | [Play Track ID HQnC1UHBvWAn](https://kbve.com/music/?yt=HQnC1UHBvWAn) |
 | Cyberpunk Edgerunners - I Really Want to Stay at Your House (KyotoJam Remix) | lfEl2SqpAYY | [Play Track ID lfEl2SqpAYY](https://kbve.com/music/?yt=lfEl2SqpAYY) |
 | Cruise Control - AudioDax | 4KdH5MbsBtY | [Play Track ID 4KdH5MbsBtY](https://kbve.com/music/?yt=4KdH5MbsBtY) |
