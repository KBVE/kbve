--- conflicted
+++ resolved
@@ -1,28 +1,21 @@
 extends Area2D
 
-<<<<<<< HEAD
-@onready var anime := $PlanetAnimation
+# const CEO_TEXTURE = preload("res://assets/kbve/png/npc/earth/ceo.png")
+
+@onready var anime = $PlanetAnimation
 @onready var button := $Button
 
-
-func _on_button_pressed():
-	get_tree().call_group("shop", "open_shop")
-=======
-const CEO_TEXTURE = preload("res://assets/kbve/png/npc/earth/ceo.png")
-@onready var anime = $PlanetAnimation
 
 func _ready() -> void:
 	anime.play()
 	connect("body_entered", _on_body_entered)
 	connect("body_exited", _on_body_exited)
->>>>>>> 45759ede
 
 func _on_body_entered(body):
 	if body is Spaceship:
-		UI.show_npc(CEO_TEXTURE, "Earth CEO", "Welcome to Earth, press X to open up the shop!")
+		# UI.show_npc(CEO_TEXTURE, "Earth CEO", "Welcome to Earth, press X to open up the shop!")
 		print('Spaceship has entered')
 
-<<<<<<< HEAD
 func _on_body_entered(body):
 	if body is Spaceship:
 		button.show()
@@ -31,8 +24,6 @@
 func _on_body_exited(body):
 	if body is Spaceship:
 		button.hide()
-=======
-func _on_body_exited(body):
-	if body is Spaceship:
-		print('Spaceship left the Earth bounds')
->>>>>>> 45759ede
+    
+func _on_button_pressed():
+  get_tree().call_group("shop", "open_shop")