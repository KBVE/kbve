extends ColorRect

# Top Left Panel / Resource Panel
@onready var resource_panel : Label = $HBoxContainer/ResourcePanel/Label

# Bottom Panel
@onready var bottom_panel_screen_label : Label = $MainBG/NonInteractable/BottomScreen/Label

# Left Panel
@onready var categories_label : Label= $MainBG/LeftPanel/ScreenPanel/Label
@onready var cate_selected : String = categories[current_category]

# Center Panel
@onready var center_label_left : Label = $MainBG/CenterScreen/HBoxContainer/Left
@onready var center_label_right : Label = $MainBG/CenterScreen/HBoxContainer/Right
@onready var center_label_bottom : Label = $MainBG/CenterScreen/Label
@onready var button_1_left : Button = $MainBG/LeftButtons/VBoxContainer/Button # ]
@onready var button_2_left : Button = $MainBG/LeftButtons/VBoxContainer/Button2 # ]
@onready var button_3_left : Button = $MainBG/LeftButtons/VBoxContainer/Button3 # } Referenced to be disabled when confirming upgrade
@onready var button_3_right : Button = $MainBG/RightButtons/VBoxContainer/Button3 # ]
@onready var green_light : TextureRect = $MainBG/CenterScreen/GreenLight
@onready var red_light : TextureRect = $MainBG/CenterScreen/RedLight

var green_light_off : CompressedTexture2D = preload("res://assets/audioknobs-ui/audioknobs/green-light-off.png")
var green_light_on : CompressedTexture2D = preload("res://assets/audioknobs-ui/audioknobs/green-light-on.png")
var red_light_off : CompressedTexture2D = preload("res://assets/audioknobs-ui/audioknobs/red-light-off.png")
var red_light_on : CompressedTexture2D = preload("res://assets/audioknobs-ui/audioknobs/red-light-on.png")

# Left Panel
var categories : Array[StringName] = ["Weapons", "Shield", "Power", "Thrusters"]
var current_category : int = 0

# Center Panel
var current_parts := 0
var is_on_confirm := false
var chosen_upgrade
var shown_text
var weapons := [
	{"name": "+1 laser speed", "stat_name": "laser_speed", "value": 1.0, "cost": 
		{"stone": 200.0, "metal": 50.0}},
	{"name": "+1 ammo count", "stat_name": "laser_ammo", "value": 1.0, "cost": 
		{"gems": 10, "gold": 5}}
]
var shield := [
	{"name": "None", "stat_name": "none", "value": 1.0, "cost":
		{}}
]
var power := [
	{"name": "Overheat?", "stat_name": "overheat", "value": 1.0, "cost":
		{}}
]
var thrusters := [
	{"name": "+1 acceleration", "stat_name": "acceleration", "value": 1.0, "cost":
		{}},
	{"name": "+1 rotation speed", "stat_name": "rotation_speed", "value": 1.0, "cost":
		{}}
]
var chosen = [weapons, shield, power, thrusters]


func _ready():
	update_resource_panel()
	update_bottom_panel_screen()

#region LeftPanelRegion

func _on_left_button_pressed_left_panel() -> void:
	if cate_selected == categories[0]:
		pass
	else:
		current_category -= 1
	update_categories()

func _on_right_button_pressed_left_panel() -> void:
	if cate_selected == categories[3]:
		pass
	else:
		current_category += 1
	update_categories()

func update_categories() -> void:
	cate_selected = categories[current_category]
	categories_label.text = cate_selected

func _on_enter_button_pressed_left_panel() -> void:
	shown_text = chunk_array(chosen[current_category], 4)
	unshow_confirm_upgrade() # unshow when the confirm text when switching categories
	update_parts()

func update_parts() -> void:
	center_label_left.text = shown_text[current_parts][0].name + "\n" + shown_text[current_parts][1].name
	center_label_right.text = shown_text[current_parts][2].name + "\n" + shown_text[current_parts][3].name

func chunk_array(base: Array, t_size: int) -> Array:
	var result = []
	for i in range(0, base.size(), t_size):
		var chunk = base.slice(i, i + t_size)  # Get up to 'size' elements
		while chunk.size() < t_size:  # Fill missing spots with "empty"
			chunk.append({"name": "", "stat": "none", "value": 0.0})
		result.append(chunk)
	return result

#endregion

#region Center Panel

func _on_button_1_left_pressed() -> void:
	show_confirm_upgrade(0)


func _on_button_2_left_pressed() -> void:
	show_confirm_upgrade(1)


func _on_button_3_left_pressed() -> void:
	if shown_text != null:
		current_parts -= 1
		current_parts = clamp(current_parts, 0, shown_text.size() - 1)
		update_parts()


func _on_button_right_pressed() -> void:
	if is_on_confirm: # Confirm upgrade
		if can_afford():
			Global.apply_starship_bonus(chosen_upgrade.stat_name, chosen_upgrade.value)
			update_resource_panel()
			update_bottom_panel_screen()
			print("bought")
			green_light.texture = green_light_on
			await get_tree().create_timer(1.0).timeout
			green_light.texture = green_light_off
		else:
			red_light.texture = red_light_on
			await get_tree().create_timer(1.0).timeout
			red_light.texture = red_light_off            
	else:
		show_confirm_upgrade(2)

func can_afford() -> bool:
	var cost = chosen_upgrade.get("cost", {})
	for resource in cost.keys():
		if Global.resources.get(resource, 0) < cost[resource]:
			return false  # Not enough resources
	return true  # Upgrade is affordable


func _on_button_2_right_pressed() -> void:
	if is_on_confirm: # Cancel upgrade
		unshow_confirm_upgrade()
		update_parts()
	else:
		show_confirm_upgrade(3)


func _on_button_right_3_pressed() -> void:
	if shown_text != null:
		current_parts += 1
		current_parts = clamp(current_parts, 0, shown_text.size() - 1)
		update_parts()

func show_confirm_upgrade(button: int) -> void:
	if shown_text != null:
		if shown_text[current_parts][button].name != "":
			is_on_confirm = true
			chosen_upgrade = shown_text[current_parts][button]
			center_label_left.text = chosen_upgrade.name
			center_label_right.text = "Confirm" + "\n" + "Cancel"
			center_label_bottom.text = ""
			button_1_left.disabled = true
			button_2_left.disabled = true
			button_3_left.disabled = true
			button_3_right.disabled = true

func unshow_confirm_upgrade() -> void:
	is_on_confirm = false
	button_1_left.disabled = false
	button_2_left.disabled = false
	button_3_left.disabled = false
	button_3_right.disabled = false
	center_label_bottom.text = "Left Right"

#endregion

func update_resource_panel() -> void:
	var full_text = ""
	for i in Global.resources.keys():
		full_text += "%s: %d " % [i.capitalize(), Global.resources[i]]
	resource_panel.text = full_text

func update_bottom_panel_screen() -> void:
	var full_text = ""
	for i in Global.base_starship_stats.keys():
		full_text += "%s: %d " % [i.capitalize(), Global.base_starship_stats[i] + Global.starship_bonuses[i]]
<<<<<<< HEAD
	bottom_panel_screen_label.text = full_text
=======
	bottom_panel_screen_label.text = full_text

func _on_button_pressed_exit(): # Hides the shop on exit
		self.hide()
		get_tree().paused = false
		pass
>>>>>>> 116a1796
<|MERGE_RESOLUTION|>--- conflicted
+++ resolved
@@ -191,13 +191,9 @@
 	var full_text = ""
 	for i in Global.base_starship_stats.keys():
 		full_text += "%s: %d " % [i.capitalize(), Global.base_starship_stats[i] + Global.starship_bonuses[i]]
-<<<<<<< HEAD
-	bottom_panel_screen_label.text = full_text
-=======
 	bottom_panel_screen_label.text = full_text
 
 func _on_button_pressed_exit(): # Hides the shop on exit
 		self.hide()
 		get_tree().paused = false
 		pass
->>>>>>> 116a1796
