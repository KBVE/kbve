--- conflicted
+++ resolved
@@ -25,14 +25,6 @@
                 "type": "System.String, mscorlib, Version=4.0.0.0, Culture=neutral, PublicKeyToken=b77a5c561934e089",
                 "key": "log.path",
                 "value": "{\"m_Value\":\"ProBuilderLog.txt\"}"
-<<<<<<< HEAD
-            },
-            {
-                "type": "System.Boolean, mscorlib, Version=4.0.0.0, Culture=neutral, PublicKeyToken=b77a5c561934e089",
-                "key": "lightmapping.autoUnwrapLightmapUV",
-                "value": "{\"m_Value\":true}"
-=======
->>>>>>> 1148fb37
             }
         ]
     }
