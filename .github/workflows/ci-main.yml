name: CI - Main

on:
    workflow_dispatch:
    push:
        branches:
            - main

env:
    REGISTRY: ghcr.io
    IMAGE_NAME: ${{ github.repository }}

jobs:
    globals:
        runs-on: ubuntu-latest
        name: Global Variables
        outputs:
            sha256head: ${{ steps.hash.outputs.sha256head }}

        steps:
            - name: Checkout Code
              uses: actions/checkout@v4
              with:
                  fetch-depth: 0
                  token: ${{ secrets.GITHUB_TOKEN }}

            - name: Configure Git
              run: |
                  git config user.name "github-actions[bot]"
                  git config user.email "github-actions[bot]@users.noreply.github.com"

            - name: Sync dev branch with main (via PR)
              env:
                  GITHUB_TOKEN: ${{ secrets.GITHUB_TOKEN }}
              run: |
                  echo "Syncing dev branch with main changes via PR..."
                  
                  # Fetch all branches
                  git fetch origin
                  
                  # Check if dev branch exists
                  if git ls-remote --exit-code --heads origin dev > /dev/null 2>&1; then
                      echo "Dev branch exists, checking if sync is needed..."
                      
                      # Check if main has commits that dev doesn't have
                      COMMITS_AHEAD=$(git rev-list --count origin/dev..origin/main)
                      
                      if [ "$COMMITS_AHEAD" -gt 0 ]; then
                          echo "Main is $COMMITS_AHEAD commits ahead of dev, creating sync PR..."
<<<<<<< HEAD
                          
                          # Create a temporary sync branch from main
                          SYNC_BRANCH="sync-main-to-dev-$(date +'%m%d%H%M')"
                          git checkout -b "$SYNC_BRANCH" origin/main
                          git push origin "$SYNC_BRANCH"
                          
                          # Create PR to merge main changes into dev
                          gh pr create \
                              --base dev \
                              --head "$SYNC_BRANCH" \
                              --title "Sync: Main → Dev (Post-Release)" \
                              --body "Automated sync of main branch changes back to dev after release.

                  This ensures dev stays current with production fixes and updates.
                  
                  **Auto-generated after main release**" \
                              --label "auto-pr,main→dev"
                          
=======
                          
                          # Create a temporary sync branch from main
                          SYNC_BRANCH="sync-main-to-dev-$(date +'%m%d%H%M')"
                          git checkout -b "$SYNC_BRANCH" origin/main
                          git push origin "$SYNC_BRANCH"
                          
                          # Create PR to merge main changes into dev
                          gh pr create \
                              --base dev \
                              --head "$SYNC_BRANCH" \
                              --title "Sync: Main → Dev (Post-Release)" \
                              --body "Automated sync of main branch changes back to dev after release.

                  This ensures dev stays current with production fixes and updates.
                  
                  **Auto-generated after main release**" \
                              --label "auto-sync,main→dev"
                          
>>>>>>> 413db70d
                          echo "Created sync PR from $SYNC_BRANCH to dev"
                      else
                          echo "Dev is already up to date with main"
                      fi
                  else
                      echo "Dev branch doesn't exist, creating from main..."
                      git checkout -b dev origin/main
                      git push origin dev
                      echo "Created dev branch from main"
                  fi

            - name: Calculate SHA-256 Hash
              id: hash
              run: |
                  echo "sha256head=$(echo -n ${{ github.sha }} | sha256sum | awk '{print $1}')" >> $GITHUB_OUTPUT

            - name: Cleanup any orphaned atomic branches
              run: |
                  echo "Cleaning up orphaned atomic branches..."
                  
                  # Find atomic branches that are fully merged into main
                  git branch -r --merged origin/main | grep "origin/atom-" | sed 's/origin\///' | while read -r branch; do
                      if [[ "$branch" =~ ^atom-[a-zA-Z0-9-]+$ ]]; then
                          echo "Deleting merged atomic branch: $branch"
                          git push origin --delete "$branch" || echo "Branch $branch already deleted"
                      fi
                  done
                  
                  echo "Cleanup completed"
                  
    close_merge_conflict_issues:
        needs: ['globals']
        name: 'Close Merge Conflict Issues'
        runs-on: ubuntu-latest
        permissions:
            issues: write
            contents: read
        steps:
            - name: Close resolved merge conflict issues
              uses: actions/github-script@v7
              with:
                github-token: ${{ secrets.GITHUB_TOKEN }}
                script: |
                  // Find open merge conflict issues for atomic branches
                  const openIssues = await github.rest.issues.listForRepo({
                    owner: context.repo.owner,
                    repo: context.repo.repo,
                    state: 'open',
                    labels: 'merge-conflict'
                  });
                  
                  console.log(`Found ${openIssues.data.length} open merge conflict issues`);
                  
                  for (const issue of openIssues.data) {
                    // Extract branch name from issue title: "Merge conflict: atom-09060626-fixing-main-ci → dev"
                    const branchMatch = issue.title.match(/Merge conflict: (atom-[a-zA-Z0-9-]+)/);
                    
                    if (branchMatch) {
                      const branchName = branchMatch[1];
                      console.log(`Checking if branch ${branchName} still exists...`);
                      
                      // Check if the atomic branch still exists
                      try {
                        await github.rest.repos.getBranch({
                          owner: context.repo.owner,
                          repo: context.repo.repo,
                          branch: branchName
                        });
                        console.log(`Branch ${branchName} still exists, keeping issue open`);
                      } catch (error) {
                        if (error.status === 404) {
                          // Branch doesn't exist anymore, close the issue
                          await github.rest.issues.update({
                            owner: context.repo.owner,
                            repo: context.repo.repo,
                            issue_number: issue.number,
                            state: 'closed'
                          });
                          
                          await github.rest.issues.createComment({
                            owner: context.repo.owner,
                            repo: context.repo.repo,
                            issue_number: issue.number,
                            body: `Merge conflict resolved! The atomic branch \`${branchName}\` was successfully merged and deleted.`
                          });
                          
                          console.log(`Closed merge conflict issue #${issue.number} for ${branchName}`);
                        }
                      }
                    } else {
                      console.log(`Could not extract branch name from issue title: "${issue.title}"`);
                    }
                  }
                  
                  console.log('Merge conflict cleanup completed')


    close_merged_issues:
        needs: ['globals']
        name: 'Close Merged Issues'
        runs-on: ubuntu-latest
        permissions:
            issues: write
            contents: read
        steps:
            - name: Close issues with explicit keywords
              uses: actions/github-script@v7
              with:
                github-token: ${{ secrets.GITHUB_TOKEN }}
                script: |
                  // Get the commits in this push to main
                  const commits = await github.rest.repos.listCommits({
                    owner: context.repo.owner,
                    repo: context.repo.repo,
                    sha: context.sha,
                    per_page: 50
                  });
                  
                  console.log(`Checking ${commits.data.length} commits for explicit issue closures...`);
                  
                  const closedIssues = new Set();
                  
                  for (const commit of commits.data) {
                    const message = commit.commit.message;
                    console.log(`Checking commit: ${commit.sha.substring(0, 7)} - ${message.split('\n')[0]}`);
                    
                    // ONLY explicit close keywords WITH exclamation mark prefix
                    const issuePatterns = [
                      /!(?:fix(?:es)?|close(?:s)?|resolve(?:s)?)\s+#(\d+)/gi
                    ];
                    
                    for (const pattern of issuePatterns) {
                      let match;
                      while ((match = pattern.exec(message)) !== null) {
                        const issueNumber = parseInt(match[1]);
                        if (!closedIssues.has(issueNumber)) {
                          closedIssues.add(issueNumber);
                          console.log(`Found explicit closure: ${match[0]} -> #${issueNumber}`);
                        }
                      }
                    }
                  }
                  
                  // Close the explicitly referenced issues
                  for (const issueNumber of closedIssues) {
                    try {
                      // Check if issue exists and is open
                      const issue = await github.rest.issues.get({
                        owner: context.repo.owner,
                        repo: context.repo.repo,
                        issue_number: issueNumber
                      });
                      
                      if (issue.data.state === 'open') {
                        // Close the issue
                        await github.rest.issues.update({
                          owner: context.repo.owner,
                          repo: context.repo.repo,
                          issue_number: issueNumber,
                          state: 'closed'
                        });
                        
                        // Add a comment explaining the closure
                        await github.rest.issues.createComment({
                          owner: context.repo.owner,
                          repo: context.repo.repo,
                          issue_number: issueNumber,
                          body: `This issue was automatically closed because it was explicitly resolved in the main branch.\n\n**Merge commit:** ${context.sha.substring(0, 7)}\n**Workflow:** [${context.workflow}](${context.payload.repository.html_url}/actions/runs/${context.runId})`
                        });
                        
                        console.log(`Closed issue #${issueNumber}`);
                      } else {
                        console.log(`Issue #${issueNumber} is already ${issue.data.state}`);
                      }
                    } catch (error) {
                      if (error.status === 404) {
                        console.log(`Issue #${issueNumber} not found`);
                      } else {
                        console.log(`Error processing issue #${issueNumber}: ${error.message}`);
                      }
                    }
                  }
                  
                  if (closedIssues.size === 0) {
                    console.log('No explicit issue closures found in commits');
                  } else {
                    console.log(`Processed ${closedIssues.size} explicit issue closure(s)`);
                  }

            - name: Close resolved merge conflict issues
              uses: actions/github-script@v7
              with:
                github-token: ${{ secrets.GITHUB_TOKEN }}
                script: |
                  // Close any open merge conflict issues that may have been resolved
                  const openIssues = await github.rest.issues.listForRepo({
                    owner: context.repo.owner,
                    repo: context.repo.repo,
                    state: 'open',
                    labels: 'merge-conflict'
                  });
                  
                  console.log(`Found ${openIssues.data.length} open merge conflict issues`);
                  
                  for (const issue of openIssues.data) {
                    // Extract branch name from issue title: "Merge conflict: atom-09060626-fixing-main-ci → dev"
                    const branchMatch = issue.title.match(/Merge conflict: (atom-[a-zA-Z0-9-]+)/);
                    
                    if (branchMatch) {
                      const branchName = branchMatch[1];
                      
                      // Check if the atomic branch still exists
                      try {
                        await github.rest.repos.getBranch({
                          owner: context.repo.owner,
                          repo: context.repo.repo,
                          branch: branchName
                        });
                        console.log(`Branch ${branchName} still exists, keeping issue open`);
                      } catch (error) {
                        if (error.status === 404) {
                          // Branch doesn't exist anymore, close the issue
                          await github.rest.issues.update({
                            owner: context.repo.owner,
                            repo: context.repo.repo,
                            issue_number: issue.number,
                            state: 'closed'
                          });
                          
                          await github.rest.issues.createComment({
                            owner: context.repo.owner,
                            repo: context.repo.repo,
                            issue_number: issue.number,
                            body: `Merge conflict resolved! The atomic branch \`${branchName}\` was successfully merged and deleted.`
                          });
                          
                          console.log(`Closed merge conflict issue #${issue.number} for ${branchName}`);
                        }
                      }
                    }
                  }
    
    alter:
        needs: ['globals']
        name: 'Alpha Alters'
        if: github.repository == 'kbve/kbve'
        uses: KBVE/kbve/.github/workflows/utils-file-alterations.yml@main
        with:
            branch: 'main'


    deploy:
        needs: ['alter', 'globals']
        name: Deployment
        runs-on: ubuntu-latest
        steps:
            - name: Checkout the repository using git
              uses: actions/checkout@v4

            - name: Setup Node v22
              uses: actions/setup-node@v4
              with:
                  node-version: 22

            - name: Setup pnpm
              uses: pnpm/action-setup@v3
              with:
                  version: 10
                  run_install: false
            #   @[CACHE]->[START]
            - name: Get pnpm Store
              shell: bash
              run: |
                  echo "STORE_PATH=$(pnpm store path --silent)" >> $GITHUB_ENV

            - name: Setup pnpm Cache
              uses: actions/cache@v4
              with:
                  path: ${{ env.STORE_PATH }}
                  key: ${{ runner.os }}-pnpm-store-${{ hashFiles('**/pnpm-lock.yaml') }}
                  restore-keys: |
                      ${{ runner.os }}-pnpm-store-

            #   @[CACHE]->[END]

            # - name: Install pnpm dependencies
            #   run: pnpm install

            #   @[NX] -> [REPORT] -> [START]

            # - name: KBVE Shell - Generate Report
            #   uses: ./.github/actions/kbve-shell
            #   with:
            #       flag: '-outpostgraph'
            #       create_pull_request: true
            #       github_token: ${{ secrets.GITHUB_TOKEN }}
            #       pull_request_title: 'outpost-nx-report-${{ needs.globals.outputs.sha256head }}'
            #       pull_request_body: 'Generating NX Report and saving it as a MDX Report'

            #   @[NX] -> [REPORT] -> [END]

            #   [KBVE.com]

            # - name: KBVE.com -> Build
            #   shell: bash
            #   run: |
            #       pnpm nx build kbve.com

            # - name: KBVE.com -> Deployment
            #   uses: dobbelina/copy_file_to_another_repo_action@main
            #   env:
            #       API_TOKEN_GITHUB: ${{ secrets.UNITY_PAT }}
            #   with:
            #       source_file: 'dist/apps/kbve.com/'
            #       destination_repo: 'KBVE/kbve.com'
            #       destination_folder: '/docs'
            #       destination_branch: 'dev'
            #       destination_branch_create: 'patch-kbve-deploy-${{ needs.globals.outputs.sha256head }}'
            #       user_email: '5599058+h0lybyte@users.noreply.github.com'
            #       user_name: 'h0lybyte'
            #       commit_message: ${{ github.event.head_commit.message }}
            #       rsync_option: '-avrh --delete'

            #   [HerbMail]

            # - name: HerbMail -> Build
            #   if: needs.alter.outputs.herbmail == 'true'
            #   shell: bash
            #   run: |
            #       pnpm nx build herbmail.com

            # - name: HerbMail -> Deployment
            #   if: needs.alter.outputs.herbmail == 'true'
            #   uses: dobbelina/copy_file_to_another_repo_action@main
            #   env:
            #       API_TOKEN_GITHUB: ${{ secrets.UNITY_PAT }}
            #   with:
            #       source_file: 'dist/apps/herbmail.com/'
            #       destination_repo: 'KBVE/herbmail.com'
            #       destination_folder: '/docs'
            #       destination_branch: 'main'
            #       destination_branch_create: 'patch-herbmail-deploy-${{ needs.globals.outputs.sha256head }}'
            #       user_email: '5599058+h0lybyte@users.noreply.github.com'
            #       user_name: 'h0lybyte'
            #       commit_message: ${{ github.event.head_commit.message }}
            #       rsync_option: '-avrh --delete'



    # generate_crates_matrix:
    #     needs: ['deploy', 'alter', 'globals']
    #     runs-on: ubuntu-latest
    #     outputs:
    #         matrix: ${{ steps.set-matrix.outputs.matrix }}
    #     steps:
    #         - name: Generate Matrix
    #           id: set-matrix
    #           run: |
    #               MATRIX=$(jq -n '{
    #                 include: [
    #                   { "name": "q", "condition": "${{ needs.alter.outputs.q_crate }}" },
    #                   { "name": "jedi", "condition": "${{ needs.alter.outputs.jedi_crate }}" },
    #                   { "name": "soul", "condition": "${{ needs.alter.outputs.soul_crate }}" },
    #                   { "name": "kbve", "condition": "${{ needs.alter.outputs.kbve_crate }}" },
    #                   { "name": "erust", "condition": "${{ needs.alter.outputs.erust_crate }}" },
    #                   { "name": "holy", "condition": "${{ needs.alter.outputs.holy_crate }}" }
    #                 ]
    #               } | .include |= map(select(.condition == "true")) | if (.include | length) == 0 then null else . end')

    #               echo "matrix=$(echo "$MATRIX" | jq -c)" >> "$GITHUB_OUTPUT"


    ## Godot

    generate_godot_matrix:
      needs: ['deploy', 'alter', 'globals']
      uses: KBVE/kbve/.github/workflows/utils-generate-matrix.yml@main
      with:
        items: |
            [
                {
                    "name": "pirate17",
                    "condition": "${{ needs.alter.outputs.pirate17 == 'true' }}",
                    "project": "pirate17",
                    "branch": "main",
                    "deploy_to_itch": true,
                    "export_name": "pirate17",
                    "project_path": "./apps/gamejam/pirate/pirate17",
                    "build_artifact_name": "pirate17",
                    "itch_username": "kbve",
                    "itch_gameid": "airship",
                    "godot_version": "4.4.1"
                }
            ]
    
    publish_godot:
      name: Publish Godot Game on Itch
      needs: ['generate_godot_matrix']
      if: ${{ needs.generate_godot_matrix.outputs.matrix != 'null' }}
      strategy:
        matrix: ${{ fromJson(needs.generate_godot_matrix.outputs.matrix) }}
      uses: KBVE/kbve/.github/workflows/utils-godot-itch-build-pipeline.yml@main
      with:
        branch: ${{ matrix.branch }}
        deploy_to_itch: ${{ matrix.deploy_to_itch }}
        godot_version: ${{ matrix.godot_version }}
        export_name: ${{ matrix.export_name }}
        project_path: ${{ matrix.project_path }}
        build_artifact_name: ${{ matrix.build_artifact_name }}
        itch_username: ${{ matrix.itch_username }}
        itch_gameid: ${{ matrix.itch_gameid }}
      secrets:
        butler_api: ${{ secrets.ITCH_API }}


    ## NPM
    generate_npm_matrix:
      needs: ['deploy', 'alter', 'globals']
      uses: KBVE/kbve/.github/workflows/utils-generate-matrix.yml@main
      with:
        items: |
            [
                {
                  "name": "droid",
                  "condition": "${{ needs.alter.outputs.droid == 'true' }}",
                  "project": "droid"
                }
            ]

    publish_npm:
      name: Publish NPM
      needs: ['generate_npm_matrix']
      if: ${{ needs.generate_npm_matrix.outputs.matrix != 'null' }}
      strategy:
        matrix: ${{ fromJson(needs.generate_npm_matrix.outputs.matrix) }}
      uses: KBVE/kbve/.github/workflows/utils-npm-publish.yml@main
      with:
        project: ${{ matrix.project }}
      secrets:
        NPM_TOKEN: ${{ secrets.NPM_TOKEN }}


    ## Astro
    generate_astro_matrix:
      needs: ['deploy', 'alter', 'globals']
      uses: KBVE/kbve/.github/workflows/utils-generate-matrix.yml@main
      with:
        items: |
            [
                {
                  "name": "astro_kbve",
                  "condition": "${{ needs.alter.outputs.astro_kbve == 'true' }}",
                  "node_version": "22",
                  "pnpm_version": "10",
                  "build_command": "astro-kbve:build",
                  "source_path": "dist/apps/astro-kbve/",
                  "destination_repo": "KBVE/kbve.com",
                  "destination_folder": "/docs",
                  "destination_branch": "dev"
                },
                {
                  "name": "astro_memes",
                  "condition": "${{ needs.alter.outputs.astro_memes == 'true' }}",
                  "node_version": "22",
                  "pnpm_version": "10",
                  "build_command": "astro-memes:build",
                  "source_path": "dist/apps/astro-memes/",
                  "destination_repo": "KBVE/meme.sh",
                  "destination_folder": "/docs",
                  "destination_branch": "main"
                }
            ]

    build_astro:
      name: Build Astro Projects
      needs: ['generate_astro_matrix']
      if: ${{ needs.generate_astro_matrix.outputs.matrix != 'null' }}
      strategy:
        matrix: ${{ fromJson(needs.generate_astro_matrix.outputs.matrix) }}
      uses: KBVE/kbve/.github/workflows/utils-astro-deployment.yml@main
      with:
        node_version: ${{ matrix.node_version }}
        pnpm_version: ${{ matrix.pnpm_version }}
        build_command: ${{ matrix.build_command }}
        source_path: ${{ matrix.source_path }}
        destination_repo: ${{ matrix.destination_repo }}
        destination_folder: ${{ matrix.destination_folder }}
        destination_branch: ${{ matrix.destination_branch }}
       
      secrets:
        GITHUB_PAT: ${{ secrets.UNITY_PAT }}  


    #  "target_platforms": "[\"StandaloneWindows64\", \"WebGL\"]",
    generate_unity_matrix:
      needs: ['deploy', 'alter', 'globals']
      uses: KBVE/kbve/.github/workflows/utils-generate-matrix.yml@main
      with:
        items: |
          [
            {
              "name": "rareicon",
              "condition": "${{ needs.alter.outputs.rareicon_unity == 'true' }}",
              "project_path": "azure-rareicon",
              "azure_repo_url": "dev.azure.com/kbve/rareicon/_git/rareicon",
              "unity_version": "6000.0.25f1",
              "target_platforms": "[\"StandaloneWindows64\", \"WebGL\"]",
              "deploy_to_itch": true,
              "itch_username": "kbve",
              "itch_gameid": "rareicon",
              "gh_pages_repo": "KBVE/unity.rareicon.com",
              "gh_pages_domain": "unity.rareicon.com"
            }
          ]

    build_unity:
      name: Build Unity Projects
      needs: ['generate_unity_matrix']
      if: ${{ needs.generate_unity_matrix.outputs.matrix != 'null' }}
      strategy:
        matrix: ${{ fromJson(needs.generate_unity_matrix.outputs.matrix) }}
      uses: KBVE/kbve/.github/workflows/utils-unity-azure-deployment.yml@main
      with:
        unity_version: ${{ matrix.unity_version }}
        project_path: ${{ matrix.project_path }}
        azure_repo_url: ${{ matrix.azure_repo_url }}
        target_platforms: ${{ matrix.target_platforms }}
        deploy_to_itch: ${{ matrix.deploy_to_itch }}
        itch_username: ${{ matrix.itch_username }}
        itch_gameid: ${{ matrix.itch_gameid }}
        gh_pages_repo: ${{ matrix.gh_pages_repo }}
        gh_pages_domain: ${{ matrix.gh_pages_domain }}
      secrets:
        unity_license: ${{ secrets.UNITY_LICENSE }}
        unity_email: ${{ secrets.UNITY_EMAIL }}
        unity_password: ${{ secrets.UNITY_PASSWORD }}
        azure_pat: ${{ secrets.AZURE_NOV2025_TOKEN_SECRET  }}
        butler_api: ${{ secrets.ITCH_API }}
        gh_pages_pat: ${{ secrets.UNITY_PAT }}

    generate_crates_matrix:
      needs: ['deploy', 'alter', 'globals']
      uses: KBVE/kbve/.github/workflows/utils-generate-matrix.yml@main
      with:
        items: |
          [
            { "name": "q", "condition": "${{ needs.alter.outputs.q_crate }}" },
            { "name": "jedi", "condition": "${{ needs.alter.outputs.jedi_crate }}" },
            { "name": "soul", "condition": "${{ needs.alter.outputs.soul_crate }}" },
            { "name": "kbve", "condition": "${{ needs.alter.outputs.kbve_crate }}" },
            { "name": "erust", "condition": "${{ needs.alter.outputs.erust_crate }}" },
            { "name": "holy", "condition": "${{ needs.alter.outputs.holy_crate }}" }
          ]

    publish_crates:
        needs: ['generate_crates_matrix']
        name: Publish Rust Crates
        if: ${{ needs.generate_crates_matrix.outputs.matrix != 'null' }}
        strategy:
            matrix: ${{ fromJson(needs.generate_crates_matrix.outputs.matrix) }}
        uses: KBVE/kbve/.github/workflows/rust-publish-crate.yml@main
        with:
            package: ${{ matrix.name }}
        secrets:
            CRATES_TOKEN: ${{ secrets.CRATES_TOKEN }}

    generate_docker_matrix:
      needs: ['deploy', 'alter', 'globals']
      uses: KBVE/kbve/.github/workflows/utils-generate-matrix.yml@main
      with:
        items: |
          [
            { "name": "kilobase", "target": "container", "condition": "${{ needs.alter.outputs.kilobase }}" },
            { "name": "disoxide", "target": "container", "condition": "${{ needs.alter.outputs.disoxide }}" },
            { "name": "notification-bot", "target": "container", "condition": "${{ needs.alter.outputs.notification_bot }}" }

          
          ]

    publish_docker:
        needs: ['generate_docker_matrix']
        name: Publish Docker Images
        if: ${{ needs.generate_docker_matrix.outputs.matrix != 'null' }}
        strategy:
            matrix: ${{ fromJson(needs.generate_docker_matrix.outputs.matrix) }}
        uses: KBVE/kbve/.github/workflows/utils-publish-docker-image.yml@main
        with:
            project: ${{ matrix.name }}
            target: ${{ matrix.target }}
        secrets:
            DOCKERHUB_USERNAME: ${{ secrets.DOCKERHUB_USERNAME }}
            DOCKERHUB_TOKEN: ${{ secrets.DOCKERHUB_TOKEN }}
            MY_GITHUB_TOKEN: ${{ secrets.GITHUB_TOKEN }}


    #   ! Everything below this line will be removed and replaced with the matrix setup.

    #   [CryptoThrone]
    cryptothrone_build_process:
        needs: ['deploy', 'alter', 'globals']
        name: CryptoThrone Build and Deployment
        if: needs.alter.outputs.cryptothrone == 'true'
        runs-on: 'ubuntu-latest'
        permissions:
            contents: read
            id-token: write
        steps:
            - name: Checkout the monorepo using git
              uses: actions/checkout@v4
              with:
                  fetch-depth: 0

            - name: Setup Node v20
              uses: actions/setup-node@v4
              with:
                  node-version: 20

            - name: Setup pnpm
              uses: pnpm/action-setup@v3
              with:
                  version: 9
                  run_install: false

            - name: Get pnpm Store
              shell: bash
              run: |
                  echo "STORE_PATH=$(pnpm store path --silent)" >> $GITHUB_ENV

            - name: Setup pnpm Cache
              uses: actions/cache@v4
              with:
                  path: ${{ env.STORE_PATH }}
                  key: ${{ runner.os }}-pnpm-store-${{ hashFiles('**/pnpm-lock.yaml') }}
                  restore-keys: |
                      ${{ runner.os }}-pnpm-store-

            - name: Install pnpm dependencies
              shell: bash
              run: |
                  pnpm install

            - name: Build CryptoThrone.com
              shell: bash
              run: |
                  pnpm nx build cryptothrone.com
            - name: CryptoThrone.com -> Deployment
              uses: dobbelina/copy_file_to_another_repo_action@main
              env:
                  API_TOKEN_GITHUB: ${{ secrets.UNITY_PAT }}
              with:
                  source_file: 'dist/apps/cryptothrone.com/'
                  destination_repo: 'KBVE/cryptothrone.com'
                  destination_folder: '/docs'
                  destination_branch: 'main'
                  destination_branch_create: 'patch-cryptothrone-deploy-${{ needs.globals.outputs.sha256head }}'
                  user_email: '5599058+h0lybyte@users.noreply.github.com'
                  user_name: 'h0lybyte'
                  commit_message: ${{ github.event.head_commit.message }}
                  rsync_option: '-avrh --delete'

    #   [Laser] -> Publish (As NPM)
    laser_npm_publish:
        needs: ['deploy', 'alter', 'globals']
        name: Laser Phaser React Library Publish
        if: needs.alter.outputs.laser == 'true'
        runs-on: 'ubuntu-latest'
        permissions:
            contents: read
            id-token: write
        steps:
            - name: Checkout the monorepo using git
              uses: actions/checkout@v4
              with:
                  fetch-depth: 0

            - name: Setup Node v20
              uses: actions/setup-node@v4
              with:
                  node-version: 20
                  registry-url: https://registry.npmjs.org/

            - name: Setup pnpm
              uses: pnpm/action-setup@v3
              with:
                  version: 9
                  run_install: false

            #   @[CACHE]->[START]
            - name: Get pnpm Store
              shell: bash
              run: |
                  echo "STORE_PATH=$(pnpm store path --silent)" >> $GITHUB_ENV

            - name: Setup pnpm Cache
              uses: actions/cache@v4
              with:
                  path: ${{ env.STORE_PATH }}
                  key: ${{ runner.os }}-pnpm-store-${{ hashFiles('**/pnpm-lock.yaml') }}
                  restore-keys: |
                      ${{ runner.os }}-pnpm-store-

                  #   @[CACHE]->[END]

            - name: Install pnpm dependencies
              run: |
                  pnpm install

            - name: Install npm
              run: |
                  npm install --legacy-peer-deps

            - name: Print Environment Info
              shell: bash
              run: |
                  npx nx report

            - name: Build KBVE Laser NPM Package
              uses: ./.github/actions/kbve-shell
              with:
                  flag: '-nx laser:build'
                  create_pull_request: false
                  github_token: ${{ secrets.GITHUB_TOKEN }}

            - name: Publish packages
              run: npx nx release publish --projects=laser
              shell: bash
              env:
                  NODE_AUTH_TOKEN: ${{ secrets.NPM_TOKEN }}
                  NPM_CONFIG_PROVENANCE: true

    #   [Devops] -> Publish (As NPM)
    devops_npm_publish:
        needs: ['deploy', 'alter', 'globals']
        name: Github Actions Helper Library
        if: needs.alter.outputs.devops == 'true'
        runs-on: 'ubuntu-latest'
        permissions:
            contents: read
            id-token: write
        steps:
            - name: Checkout the monorepo using git
              uses: actions/checkout@v4
              with:
                  fetch-depth: 0

            - name: Setup Node v20
              uses: actions/setup-node@v4
              with:
                  node-version: 20
                  registry-url: https://registry.npmjs.org/

            - name: Setup pnpm
              uses: pnpm/action-setup@v3
              with:
                  version: 9
                  run_install: false

            #   @[CACHE]->[START]
            - name: Get pnpm Store
              shell: bash
              run: |
                  echo "STORE_PATH=$(pnpm store path --silent)" >> $GITHUB_ENV

            - name: Setup pnpm Cache
              uses: actions/cache@v4
              with:
                  path: ${{ env.STORE_PATH }}
                  key: ${{ runner.os }}-pnpm-store-${{ hashFiles('**/pnpm-lock.yaml') }}
                  restore-keys: |
                      ${{ runner.os }}-pnpm-store-

                  #   @[CACHE]->[END]

            - name: Install pnpm dependencies
              run: |
                  pnpm install

            - name: Install npm
              run: |
                  npm install --legacy-peer-deps

            - name: Print Environment Info
              shell: bash
              run: |
                  npx nx report

            - name: Build KBVE DevOps NPM Package
              uses: ./.github/actions/kbve-shell
              with:
                  flag: '-nx devops:build'
                  create_pull_request: false
                  github_token: ${{ secrets.GITHUB_TOKEN }}

            - name: Publish packages
              run: npx nx release publish --projects=devops
              shell: bash
              env:
                  NODE_AUTH_TOKEN: ${{ secrets.NPM_TOKEN }}
                  NPM_CONFIG_PROVENANCE: true

    #   [KHASHVAULT] -> Publish (As NPM)
    khashvault_npm_publish:
        needs: ['deploy', 'alter', 'globals']
        name: KhashVault NPM Publish
        if: needs.alter.outputs.khashvault == 'true'
        runs-on: 'ubuntu-latest'
        permissions:
            contents: read
            id-token: write
        steps:
            - name: Checkout the monorepo using git
              uses: actions/checkout@v4
              with:
                  fetch-depth: 0

            - name: Setup Node v20
              uses: actions/setup-node@v4
              with:
                  node-version: 20
                  registry-url: https://registry.npmjs.org/

            - name: Setup pnpm
              uses: pnpm/action-setup@v3
              with:
                  version: 9
                  run_install: false

            #   @[CACHE]->[START]
            - name: Get pnpm Store
              shell: bash
              run: |
                  echo "STORE_PATH=$(pnpm store path --silent)" >> $GITHUB_ENV

            - name: Setup pnpm Cache
              uses: actions/cache@v4
              with:
                  path: ${{ env.STORE_PATH }}
                  key: ${{ runner.os }}-pnpm-store-${{ hashFiles('**/pnpm-lock.yaml') }}
                  restore-keys: |
                      ${{ runner.os }}-pnpm-store-

                  #   @[CACHE]->[END]

            - name: Install pnpm dependencies
              run: |
                  pnpm install

            - name: Install npm
              run: |
                  npm install --legacy-peer-deps

            - name: Print Environment Info
              shell: bash
              run: |
                  npx nx report

            - name: Publish packages
              run: npx nx release publish --projects=khashvault
              shell: bash
              env:
                  NODE_AUTH_TOKEN: ${{ secrets.NPM_TOKEN }}
                  NPM_CONFIG_PROVENANCE: true

    #   [ATLAS] -> Publish (As App)
    python_atlas_build:
        needs: ['deploy', 'alter', 'globals']
        name: Python Atlas Module Publish
        if: needs.alter.outputs.atlas == 'true'
        runs-on: 'ubuntu-latest'
        steps:
            - name: Checkout the repository using git
              uses: actions/checkout@v4

            - name: Setup Node v20
              uses: actions/setup-node@v4
              with:
                  node-version: 20

            - name: Setup pnpm
              uses: pnpm/action-setup@v3
              with:
                  version: 9
                  run_install: false

            #   @[CACHE]->[START]
            - name: Get pnpm Store
              shell: bash
              run: |
                  echo "STORE_PATH=$(pnpm store path --silent)" >> $GITHUB_ENV

            - name: Setup pnpm Cache
              uses: actions/cache@v4
              with:
                  path: ${{ env.STORE_PATH }}
                  key: ${{ runner.os }}-pnpm-store-${{ hashFiles('**/pnpm-lock.yaml') }}
                  restore-keys: |
                      ${{ runner.os }}-pnpm-store-

            #   @[CACHE]->[END]

            - name: Install pnpm dependencies
              run: pnpm install

            - name: Python Install
              uses: actions/setup-python@v4
              with:
                  python-version: '3.x'

            - name: Poetry Install
              uses: snok/install-poetry@v1

            - name: Atlas Build
              shell: bash
              run: |
                  pnpm nx build atlas

            - name: Store the Atlas distribution packages
              uses: actions/upload-artifact@v4
              with:
                  name: atlas-python-package-distributions
                  path: apps/atlas/dist/

    #   [Fudster] -> Publish (As App)
    python_fudster_build:
        needs: ['deploy', 'alter', 'globals']
        name: Python Fudster Module Publish
        if: needs.alter.outputs.fudster == 'true'
        runs-on: 'ubuntu-latest'
        steps:
            - name: Checkout the repository using git
              uses: actions/checkout@v4

            - name: Setup Node v20
              uses: actions/setup-node@v4
              with:
                  node-version: 20

            - name: Setup pnpm
              uses: pnpm/action-setup@v3
              with:
                  version: 9
                  run_install: false

            #   @[CACHE]->[START]
            - name: Get pnpm Store
              shell: bash
              run: |
                  echo "STORE_PATH=$(pnpm store path --silent)" >> $GITHUB_ENV

            - name: Setup pnpm Cache
              uses: actions/cache@v4
              with:
                  path: ${{ env.STORE_PATH }}
                  key: ${{ runner.os }}-pnpm-store-${{ hashFiles('**/pnpm-lock.yaml') }}
                  restore-keys: |
                      ${{ runner.os }}-pnpm-store-

            #   @[CACHE]->[END]

            - name: Install pnpm dependencies
              run: pnpm install

            - name: Python Install
              uses: actions/setup-python@v4
              with:
                  python-version: '3.x'

            - name: Poetry Install
              uses: snok/install-poetry@v1

            - name: Fudster Build
              shell: bash
              run: |
                  pnpm nx build fudster

            - name: Store the Fudster distribution packages
              uses: actions/upload-artifact@v4
              with:
                  name: fudster-python-package-distributions
                  path: apps/fudster/dist/


    # q_release:
    #     needs: ['deploy', 'alter', 'globals']
    #     name: Q Crates Publish
    #     if: needs.alter.outputs.q == 'true'
    #     uses: KBVE/kbve/.github/workflows/rust-publish-crate.yml@main
    #     with:
    #         package: q
    #     secrets:
    #         CRATES_TOKEN: ${{ secrets.CRATES_TOKEN }}

    python_atlas_publish:
        needs: ['deploy', 'alter', 'python_atlas_build']
        name: Atlas KBVE Pypi Publish
        if: needs.alter.outputs.atlas == 'true'
        runs-on: ubuntu-latest
        environment:
            name: pypi
            url: https://pypi.org/p/kbve
        permissions:
            id-token: write
        steps:
            - name: Download all the dists
              uses: actions/download-artifact@v4
              with:
                  name: atlas-python-package-distributions
                  path: dist/
            - name: Publish distribution 📦 to PyPI
              uses: pypa/gh-action-pypi-publish@release/v1
              with:
                  user: __token__
                  password: ${{ secrets.PYPI_API_TOKEN }}

    python_fudster_publish:
        needs: ['deploy', 'alter', 'python_fudster_build']
        name: Fudster Pypi Publish
        if: needs.alter.outputs.fudster == 'true'
        runs-on: ubuntu-latest
        environment:
            name: pypi
            url: https://pypi.org/p/fudster
        permissions:
            id-token: write
        steps:
            - name: Download all the dists
              uses: actions/download-artifact@v4
              with:
                  name: fudster-python-package-distributions
                  path: dist/
            - name: Publish distribution 📦 to PyPI
              uses: pypa/gh-action-pypi-publish@release/v1
              with:
                  user: __token__
                  password: ${{ secrets.PYPI_API_SCOPE_TOKEN }}

    # # Monorepo Image from https://docs.github.com/en/actions/publishing-packages/publishing-docker-images#publishing-images-to-github-packages
    # monorepo-image:
    #     needs: ['deploy']
    #     name: Build Monorepo Docker Image
    #     runs-on: ubuntu-latest
    #     permissions:
    #         contents: read
    #         packages: write
    #     steps:
    #         - name: Checkout Repository
    #           uses: actions/checkout@v4

    #         - name: Set up QEMU
    #           uses: docker/setup-qemu-action@v3

    #         - name: Set up Docker Buildx
    #           uses: docker/setup-buildx-action@v3

    #         - name: Login to Docker Hub
    #           uses: docker/login-action@v3
    #           with:
    #               username: ${{ secrets.DOCKERHUB_USERNAME }}
    #               password: ${{ secrets.DOCKERHUB_TOKEN }}

    #         - name: Log in to the Container registry
    #           uses: docker/login-action@65b78e6e13532edd9afa3aa52ac7964289d1a9c1
    #           with:
    #               registry: ${{ env.REGISTRY }}
    #               username: ${{ github.actor }}
    #               password: ${{ secrets.GITHUB_TOKEN }}

    #         - name: Extract metadata (tags, labels) for Docker
    #           id: meta
    #           uses: docker/metadata-action@9ec57ed1fcdbf14dcef7dfbe97b2010124a938b7
    #           with:
    #               images: ${{ env.REGISTRY }}/${{ env.IMAGE_NAME }}

    #         - name: Build and push Docker image
    #           uses: docker/build-push-action@f2a1d5e99d037542a71f64918e516c093c6f3fc4
    #           with:
    #               context: .
    #               # platforms: linux/amd64, linux/arm64
    #               platforms: linux/amd64
    #               push: true
    #               tags: ${{ steps.meta.outputs.tags }}
    #               labels: ${{ steps.meta.outputs.labels }}
    #               cache-from: type=gha
    #               cache-to: type=gha,mode=max

    # # Rust Profile Image Deployment
    # rust-profile-image:
    #     needs: ['monorepo-image', 'alter']
    #     name: Build Rust Profile Docker Image
    #     if: needs.alter.outputs.rustprofile == 'true'
    #     runs-on: ubuntu-latest
    #     permissions:
    #         contents: read
    #         packages: write
    #     steps:
    #         - name: Checkout Repository
    #           uses: actions/checkout@v4

    #         - name: Set up QEMU
    #           uses: docker/setup-qemu-action@v3

    #         - name: Set up Docker Buildx
    #           uses: docker/setup-buildx-action@v3

    #         - name: Login to Docker Hub
    #           uses: docker/login-action@v3
    #           with:
    #               username: ${{ secrets.DOCKERHUB_USERNAME }}
    #               password: ${{ secrets.DOCKERHUB_TOKEN }}

    #         - name: Build and push
    #           uses: docker/build-push-action@v5
    #           with:
    #               context: ./apps/rust_api_profile/
    #               push: true
    #               tags: kbve/rustprofile:latest
    #               #platforms: linux/amd64, linux/arm64
    #               platforms: linux/amd64
    #               file: ./apps/rust_api_profile/Dockerfile
    #               cache-from: type=gha
    #               cache-to: type=gha,mode=max
    #               #cache-from: type=registry,ref=kbve/rustprofile:buildcache
    #               #cache-to: type=registry,ref=kbve/rustprofile:buildcache,mode=max

    # # Deploy Rust Profile Image
    # deploy-rust-profile-image:
    #     needs: ['rust-profile-image', 'alter']
    #     name: Deploy Rust Profile Docker Image to Portainer
    #     runs-on: ubuntu-latest
    #     steps:
    #         - name: Checkout Repository
    #           uses: actions/checkout@v4

    #         - name: Deploy to Portainer
    #           uses: ./.github/actions/shieldwall-command-center
    #           with:
    #               token: ${{ secrets.KBVE_PAT }}
    #               command: 'deploy'
    #               kbve-shield-token: ${{ secrets.SHIELDWALL }}

    # # Chisel Deployment
    # chisel-rust-profile-image:
    #     needs: ['rust-profile-image', 'alter', 'deploy-rust-profile-image']
    #     name: Chisel Rust Profile Docker Image
    #     runs-on: ubuntu-latest
    #     permissions:
    #         contents: read
    #         packages: write
    #     steps:
    #         - name: Checkout Repository
    #           uses: actions/checkout@v4

    #         - name: Set up QEMU
    #           uses: docker/setup-qemu-action@v3

    #         - name: Set up Docker Buildx
    #           uses: docker/setup-buildx-action@v3

    #         - name: Login to Docker Hub
    #           uses: docker/login-action@v3
    #           with:
    #               username: ${{ secrets.DOCKERHUB_USERNAME }}
    #               password: ${{ secrets.DOCKERHUB_TOKEN }}

    #         - name: Build and push
    #           uses: docker/build-push-action@v5
    #           with:
    #               context: ./migrations/docker/chisel/rust-profile-api/
    #               push: true
    #               tags: kbve/rustprofilechisel:latest
    #               #platforms: linux/amd64, linux/arm64
    #               platforms: linux/amd64
    #               file: ./migrations/docker/chisel/rust-profile-api/Dockerfile
    #               cache-from: type=gha
    #               cache-to: type=gha,mode=max

    # NodeJS

    # [EXPO] -> [START]

    # expo-lcagents-web-build:
    #   needs: ['alter', 'globals']
    #   name: Expo LC Agents Web Build
    #   runs-on: ubuntu-latest
    #   if: needs.alter.outputs.expolcagents == 'true'
    #   steps:
    #     - name: Checkout repository
    #       uses: actions/checkout@v4

    #     - name: Setup NodeJS
    #       uses: actions/setup-node@v4
    #       with:
    #         node-version: 20

    #     - name: Setup PNPM
    #       uses: pnpm/action-setup@v3
    #       with:
    #         version: 9
    #         run_install: false

    #     - name: Install react-native-cli globally
    #       run: pnpm add -g react-native-cli

    #     - name: Install dependencies
    #       run: pnpm install

    #     - name: Setup Watchman (if applicable)
    #       run: |
    #         sudo apt-get update
    #         sudo apt-get install -y watchman
    #         watchman --version

    #     - name: NX Command
    #       shell: bash
    #       continue-on-error: true
    #       run: |
    #         pnpm nx run expo-lcagents:export --verbose

    #     - name: NX Command - 2
    #       shell: bash
    #       continue-on-error: true
    #       run: |
    #         pnpm nx run expo-lcagents:export --verbose

    #     - name: LCA Expo Build
    #       uses: ./.github/actions/kbve-shell
    #       with:
    #         flag: '-nx expo-lcagents:export'
    #         create_pull_request: false
    #         github_token: ${{ secrets.GITHUB_TOKEN }}

    #     - name: Create .nojekyll file
    #       run: |
    #         mkdir -p dist/apps/expo-lcagents/
    #         touch dist/apps/expo-lcagents/.nojekyll

    #     - name: Create CNAME file
    #       run: |
    #         mkdir -p dist/apps/expo-lcagents/
    #         echo "lc-agents.com" > dist/apps/expo-lcagents/CNAME

    #     - name: LC Agents -> Deployment
    #       uses: dobbelina/copy_file_to_another_repo_action@main
    #       env:
    #         API_TOKEN_GITHUB: ${{ secrets.UNITY_PAT }}
    #       with:
    #         source_file: 'dist/apps/expo-lcagents/'
    #         destination_repo: 'kbve/lc-agents.com'
    #         destination_folder: '/docs'
    #         destination_branch: 'main'
    #         destination_branch_create: 'patch-kbve-lcagents-deploy-${{ needs.globals.outputs.sha256head }}'
    #         user_email: '5599058+h0lybyte@users.noreply.github.com'
    #         user_name: 'h0lybyte'
    #         commit_message: ${{ github.event.head_commit.message }}
    #         rsync_option: '-avrh --delete'

    #   [Expo] -> [HQ Plan]

    # #   [Docker]
    # void-docker-base-image:
    #     needs: ['monorepo-image', 'alter']
    #     name: v01d Base Docker Image Build
    #     runs-on: ubuntu-latest
    #     if: needs.alter.outputs.dockervoid == 'true'

    #     permissions:
    #         contents: read
    #         packages: write
    #     steps:
    #         - name: Checkout repository
    #           uses: actions/checkout@v4

    #         - name: Set up QEMU
    #           uses: docker/setup-qemu-action@v3

    #         - name: Set up Docker Buildx
    #           uses: docker/setup-buildx-action@v3

    #         - name: Login to Docker Hub
    #           uses: docker/login-action@v3
    #           with:
    #               username: ${{ secrets.DOCKERHUB_USERNAME }}
    #               password: ${{ secrets.DOCKERHUB_TOKEN }}

    #         - name: Build Docker Image and Push
    #           uses: docker/build-push-action@v5
    #           with:
    #               context: ./migrations/docker/v01d/
    #               push: true
    #               tags: kbve/v01d:latest
    #               #platforms: linux/amd64, linux/arm64
    #               platforms: linux/amd64
    #               file: ./migrations/docker/v01d/Dockerfile
    #               cache-from: type=gha
    #               cache-to: type=gha,mode=max
    #               #cache-from: type=registry,ref=kbve/rustprofile:buildcache
    #               #cache-to: type=registry,ref=kbve/rustprofile:buildcache,mode=max

    # python_atlas_docker:
    #     needs: ['python_atlas_publish', 'alter']
    #     name: Atlas Docker Image Build
    #     runs-on: ubuntu-latest
    #     if: needs.alter.outputs.atlas == 'true'

    #     permissions:
    #         contents: read
    #         packages: write

    #     steps:
    #         - name: Checkout repository
    #           uses: actions/checkout@v4

    #         - name: Set up QEMU
    #           uses: docker/setup-qemu-action@v3

    #         - name: Set up Docker Buildx
    #           uses: docker/setup-buildx-action@v3

    #         - name: Login to Docker Hub
    #           uses: docker/login-action@v3
    #           with:
    #               username: ${{ secrets.DOCKERHUB_USERNAME }}
    #               password: ${{ secrets.DOCKERHUB_TOKEN }}

    #         - name: Build Docker Image and Push
    #           uses: docker/build-push-action@v5
    #           with:
    #               context: ./apps/atlas/
    #               push: true
    #               tags: kbve/atlas:latest
    #               #platforms: linux/amd64, linux/arm64
    #               platforms: linux/amd64
    #               file: ./apps/atlas/Dockerfile
    #               cache-from: type=gha
    #               cache-to: type=gha,mode=max
    #               #cache-from: type=registry,ref=kbve/rustprofile:buildcache<|MERGE_RESOLUTION|>--- conflicted
+++ resolved
@@ -47,7 +47,6 @@
                       
                       if [ "$COMMITS_AHEAD" -gt 0 ]; then
                           echo "Main is $COMMITS_AHEAD commits ahead of dev, creating sync PR..."
-<<<<<<< HEAD
                           
                           # Create a temporary sync branch from main
                           SYNC_BRANCH="sync-main-to-dev-$(date +'%m%d%H%M')"
@@ -66,26 +65,6 @@
                   **Auto-generated after main release**" \
                               --label "auto-pr,main→dev"
                           
-=======
-                          
-                          # Create a temporary sync branch from main
-                          SYNC_BRANCH="sync-main-to-dev-$(date +'%m%d%H%M')"
-                          git checkout -b "$SYNC_BRANCH" origin/main
-                          git push origin "$SYNC_BRANCH"
-                          
-                          # Create PR to merge main changes into dev
-                          gh pr create \
-                              --base dev \
-                              --head "$SYNC_BRANCH" \
-                              --title "Sync: Main → Dev (Post-Release)" \
-                              --body "Automated sync of main branch changes back to dev after release.
-
-                  This ensures dev stays current with production fixes and updates.
-                  
-                  **Auto-generated after main release**" \
-                              --label "auto-sync,main→dev"
-                          
->>>>>>> 413db70d
                           echo "Created sync PR from $SYNC_BRANCH to dev"
                       else
                           echo "Dev is already up to date with main"
