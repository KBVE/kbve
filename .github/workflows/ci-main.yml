--- conflicted
+++ resolved
@@ -63,11 +63,8 @@
                   This ensures dev stays current with production fixes and updates.
                   
                   **Auto-generated after main release**" \
-<<<<<<< HEAD
                               --label "auto-pr"
-=======
-                              --label "auto-pr,main→dev"
->>>>>>> f6dc1f88
+
                           
                           echo "Created sync PR from $SYNC_BRANCH to dev"
                       else
