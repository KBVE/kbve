--- conflicted
+++ resolved
@@ -338,11 +338,7 @@
                 
                 Operator.D($"[supabase] About to Subscribe to channel: {channelName}");
                 // Subscribe to the channel with error handling and timeout
-<<<<<<< HEAD
                 var subscribeTask = channel.Subscribe().AsUniTask();
-=======
-                var subscribeTask = channel.Subscribe();
->>>>>>> 4d8d67a8
                 var timeoutTask = UniTask.Delay(TimeSpan.FromSeconds(10), cancellationToken: effectiveToken);
                 
                 var completedTask = await UniTask.WhenAny(subscribeTask, timeoutTask);
@@ -359,9 +355,7 @@
                     throw new Exception($"Failed to subscribe to channel: {channelName}. No response received");
                 }
                 
-<<<<<<< HEAD
-                Operator.D($"[supabase] Channel subscription completed for {channelName}");
-=======
+
                 Operator.D($"[supabase] Channel subscription status: {subscribeResult.Status} for {channelName}");
                 
                 if (subscribeResult.Status != Supabase.Realtime.Constants.ChannelState.Subscribed)
@@ -375,7 +369,6 @@
                     };
                     throw new Exception($"Failed to subscribe to channel: {channelName}. {statusMessage}");
                 }
->>>>>>> 4d8d67a8
                 
                 _channels[channelName] = channel;
                 Operator.D($"Successfully created and subscribed to channel: {channelName}");
